--- conflicted
+++ resolved
@@ -293,12 +293,7 @@
 				subPoints[i] = subPointAsGeom.AsPoint()
 			}
 		}
-<<<<<<< HEAD
-		mp, err := geom.NewMultiPointFromPoints(subPoints)
-		return mp.AsGeometry(), err
-=======
 		return geom.NewMultiPoint(subPoints).AsGeometry(), nil
->>>>>>> a22a463d
 	case "MultiPolygon":
 		n := C.GEOSGetNumGeometries_r(h.context, gh)
 		if n == -1 {
