--- conflicted
+++ resolved
@@ -120,15 +120,6 @@
 
 func CheckWKB(t *testing.T, want UnaryResult, g geom.Geometry) {
 	t.Run("CheckWKB", func(t *testing.T) {
-<<<<<<< HEAD
-		if containsEmptyPoint(g) {
-			// Empty point WKB use NaN as part of their representation.
-			// Go's math.NaN() and Postgis use slightly different (but
-			// compatible) representations of NaN.
-			return
-		}
-=======
->>>>>>> 2c235036
 		if g.IsGeometryCollection() && g.IsEmpty() {
 			// The behaviour for GeometryCollections in Postgis is to just
 			// give 'GEOMETRYCOLLECTION EMPTY' whenever the contents of a
@@ -156,22 +147,6 @@
 			t.Error("mismatch")
 		}
 	})
-}
-
-func containsEmptyPoint(g geom.Geometry) bool {
-	if g.IsEmptySet() && g.AsText() == "POINT EMPTY" {
-		return true
-	}
-	if !g.IsGeometryCollection() {
-		return false
-	}
-	gc := g.AsGeometryCollection()
-	for i := 0; i < gc.NumGeometries(); i++ {
-		if containsEmptyPoint(gc.GeometryN(i)) {
-			return true
-		}
-	}
-	return false
 }
 
 func CheckGeoJSON(t *testing.T, want UnaryResult, g geom.Geometry) {
