--- conflicted
+++ resolved
@@ -191,12 +191,7 @@
 			return GeometryCollection{}, err
 		}
 	}
-<<<<<<< HEAD
-	gc, err := NewGeometryCollection(transformed)
-	return gc.AsGeometry(), err
-=======
-	return NewGeometryCollection(transformed), nil
->>>>>>> 73a5608a
+	return NewGeometryCollection(transformed)
 }
 
 // EqualsExact checks if this GeometryCollection is exactly equal to another GeometryCollection.
