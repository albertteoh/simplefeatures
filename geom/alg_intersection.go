package geom

func intersectionOfIndexedLines(
	lines1 indexedLines, lines2 indexedLines,
) (
	MultiPoint, MultiLineString,
) {
	// TODO: Investigate potential speed up of swapping lines.
	var lss []LineString
	var pts []Point
	seen := make(map[XY]bool)
	for i := range lines1.lines {
		lines2.tree.RangeSearch(lines1.lines[i].envelope().box(), func(j int) error {
			inter := lines1.lines[i].intersectLine(lines2.lines[j])
			if inter.empty {
				return nil
			}
			if inter.ptA == inter.ptB {
				if pt := inter.ptA; !seen[pt] {
<<<<<<< HEAD
					pts = append(pts, mustNewPointFromXY(pt))
=======
					pts = append(pts, pt.AsPoint())
>>>>>>> 07f23565
					seen[pt] = true
				}
			} else {
				lss = append(lss, line{inter.ptA, inter.ptB}.asLineString())
			}
			return nil
		})
	}
	return NewMultiPoint(pts), NewMultiLineStringFromLineStrings(lss)
}

func intersectionOfMultiPointAndMultiPoint(mp1, mp2 MultiPoint) MultiPoint {
	inMP1 := make(map[XY]bool)
	for i := 0; i < mp1.NumPoints(); i++ {
		xy, ok := mp1.PointN(i).XY()
		if ok {
			inMP1[xy] = true
		}
	}
	var pts []Point
	for i := 0; i < mp2.NumPoints(); i++ {
		pt := mp2.PointN(i)
		xy, ok := pt.XY()
		if ok && inMP1[xy] {
<<<<<<< HEAD
			pts = append(pts, pt)
=======
			pts = append(pts, xy.AsPoint())
>>>>>>> 07f23565
		}
	}
	return NewMultiPoint(pts)
}<|MERGE_RESOLUTION|>--- conflicted
+++ resolved
@@ -17,11 +17,7 @@
 			}
 			if inter.ptA == inter.ptB {
 				if pt := inter.ptA; !seen[pt] {
-<<<<<<< HEAD
-					pts = append(pts, mustNewPointFromXY(pt))
-=======
 					pts = append(pts, pt.AsPoint())
->>>>>>> 07f23565
 					seen[pt] = true
 				}
 			} else {
@@ -46,11 +42,7 @@
 		pt := mp2.PointN(i)
 		xy, ok := pt.XY()
 		if ok && inMP1[xy] {
-<<<<<<< HEAD
-			pts = append(pts, pt)
-=======
 			pts = append(pts, xy.AsPoint())
->>>>>>> 07f23565
 		}
 	}
 	return NewMultiPoint(pts)
