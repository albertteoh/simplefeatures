package geom

import (
	"fmt"
	"math"
	"sort"
)

func intersection(g1, g2 Geometry) Geometry {
	if g2.IsEmpty() {
		return g2
	}
	if g1.IsEmpty() {
		return g1
	}

	if rank(g1) > rank(g2) {
		g1, g2 = g2, g1
	}
	switch g1 := g1.(type) {
	case Point:
		switch g2 := g2.(type) {
		case Point:
			return intersectPointWithPoint(g1, g2)
		case Line:
			return intersectPointWithLine(g1, g2)
		case LineString:
			return intersectPointWithLineString(g1, g2)
		case MultiPoint:
			return intersectPointWithMultiPoint(g1, g2)
		}
	case Line:
		switch g2 := g2.(type) {
		case Line:
			return intersectLineWithLine(g1, g2)
		case MultiPoint:
			return intersectLineWithMultiPoint(g1, g2)
		}
	case LineString:
		switch g2 := g2.(type) {
		case LineString:
			return intersectMultiLineStringWithMultiLineString(
				NewMultiLineString([]LineString{g1}),
				NewMultiLineString([]LineString{g2}),
			)
		case LinearRing:
			return intersectMultiLineStringWithMultiLineString(
				NewMultiLineString([]LineString{g1}),
				NewMultiLineString([]LineString{g2.ls}),
			)
		case MultiLineString:
			return intersectMultiLineStringWithMultiLineString(
				NewMultiLineString([]LineString{g1}),
				g2,
			)
		}
	case LinearRing:
		switch g2 := g2.(type) {
		case LinearRing:
			return intersectMultiLineStringWithMultiLineString(
				NewMultiLineString([]LineString{g1.ls}),
				NewMultiLineString([]LineString{g2.ls}),
			)
		case MultiLineString:
			return intersectMultiLineStringWithMultiLineString(
				NewMultiLineString([]LineString{g1.ls}),
				g2,
			)
		}
	case MultiPoint:
		switch g2 := g2.(type) {
		case MultiPoint:
			return intersectMultiPointWithMultiPoint(g1, g2)
		}
	case MultiLineString:
		switch g2 := g2.(type) {
		case MultiLineString:
			return intersectMultiLineStringWithMultiLineString(g1, g2)
		}
	}

	panic(fmt.Sprintf("not implemented: intersection with %T and %T", g1, g2))
}

func intersectLineWithLine(n1, n2 Line) Geometry {
	a := n1.a.XY
	b := n1.b.XY
	c := n2.a.XY
	d := n2.b.XY

<<<<<<< HEAD
	o1 := orientation(a, b, c)
	o2 := orientation(a, b, d)
	o3 := orientation(c, d, a)
	o4 := orientation(c, d, b)

	if o1 != o2 && o3 != o4 {
		if o1 == collinear {
			return NewPointXY(c)
		}
		if o2 == collinear {
			return NewPointXY(d)
		}
		if o3 == collinear {
			return NewPointXY(a)
		}
		if o4 == collinear {
			return NewPointXY(b)
		}

		e := c.Y.Sub(d.Y).Mul(a.X.Sub(c.X)).Add(d.X.Sub(c.X).Mul(a.Y.Sub(c.Y)))
		f := d.X.Sub(c.X).Mul(a.Y.Sub(b.Y)).Sub(a.X.Sub(b.X).Mul(d.Y.Sub(c.Y)))
		g := a.Y.Sub(b.Y).Mul(a.X.Sub(c.X)).Add(b.X.Sub(a.X).Mul(a.Y.Sub(c.Y)))
		h := d.X.Sub(c.X).Mul(a.Y.Sub(b.Y)).Sub(a.X.Sub(b.X).Mul(d.Y.Sub(c.Y)))
=======
	if parallel := b.Sub(a).Cross(d.Sub(c)) == 0; !parallel {
		e := (c.Y-d.Y)*(a.X-c.X) + (d.X-c.X)*(a.Y-c.Y)
		f := (d.X-c.X)*(a.Y-b.Y) - (a.X-b.X)*(d.Y-c.Y)
		g := (a.Y-b.Y)*(a.X-c.X) + (b.X-a.X)*(a.Y-c.Y)
		h := (d.X-c.X)*(a.Y-b.Y) - (a.X-b.X)*(d.Y-c.Y)
>>>>>>> c9b88aac
		// Division by zero is not possible, since the lines are not parallel.
		p := e / f
		q := g / h
		if p < 0 || p > 1 || q < 0 || q > 1 {
			// Intersection between lines occurs beyond line endpoints.
			return NewGeometryCollection(nil)
		}
		return NewPointXY(b.Sub(a).Scale(p).Add(a))
	}

<<<<<<< HEAD
	if o1 == collinear && o2 == collinear {
		if (!onSegment(a, b, c) && !onSegment(a, b, d)) && (!onSegment(c, d, a) && !onSegment(c, d, b)) {
			return NewGeometryCollection(nil)
		}

		// --------------------------------------------------
		// This block is to pass tests
		// for exmaple, LINESTRING(1 0, 0, 1) and (0 1,1 0) are same but it will fail test
		pts := make([]XY, 0, 4)
		pts = append(pts, a, b, c, d)
		rth := rightmostThenHighestIndex(pts)
		pts = append(pts[:rth], pts[rth+1:]...)
		ltl := leftmostThenLowestIndex(pts)
		pts = append(pts[:ltl], pts[ltl+1:]...)
		if pts[0].Equals(pts[1]) {
			return NewPointXY(pts[0])
=======
	// TODO: invert if to un-indent flow.
	if colinear := b.Sub(a).Cross(d.Sub(a)) == 0; colinear {
		// TODO: use a proper bbox type
		abBB := bbox{
			min: XY{math.Min(a.X, b.X), math.Min(a.Y, b.Y)},
			max: XY{math.Max(a.X, b.X), math.Max(a.Y, b.Y)},
		}
		cdBB := bbox{
			min: XY{math.Min(c.X, d.X), math.Min(c.Y, d.Y)},
			max: XY{math.Max(c.X, d.X), math.Max(c.Y, d.Y)},
		}
		if abBB.min.X > cdBB.max.X || abBB.max.X < cdBB.min.X ||
			abBB.min.Y > cdBB.max.Y || abBB.max.Y < cdBB.min.Y {
			// Line segments don't overlap at all.
			return NewGeometryCollection(nil)
		}

		// TODO: the checks for intersecting at a point could go above the
		// overlap case. They don't need to use the bounding box, because we
		// can just do a pairwise check on the endpoints for each 4
		// combinations.

		if abBB.max.X == cdBB.min.X && abBB.min.Y == cdBB.max.Y {
			// Line segments overlap at a point.
			return NewPointF(abBB.max.X, abBB.min.Y)
		}

		if cdBB.max.X == abBB.min.X && cdBB.min.Y == abBB.max.Y {
			// Line segments overlap at a point.
			return NewPointF(cdBB.max.X, cdBB.min.Y)
		}

		if abBB.max.Equals(cdBB.min) {
			// Line segments overlap at a point.
			return NewPointXY(abBB.max)
		}
		if cdBB.max.Equals(abBB.min) {
			// Line segments overlap at a point.
			return NewPointXY(cdBB.max)
		}

		// Line segments overlap over a line segment.
		bb := bbox{
			min: XY{
				math.Max(abBB.min.X, cdBB.min.X),
				math.Max(abBB.min.Y, cdBB.min.Y),
			},
			max: XY{
				math.Min(abBB.max.X, cdBB.max.X),
				math.Min(abBB.max.Y, cdBB.max.Y),
			},
		}
		var (
			u    = XY{bb.min.X, bb.min.Y}
			v    = XY{bb.max.X, bb.max.Y}
			rise = b.Y - a.Y
			run  = b.X - a.X
		)
		if rise > 0 && run < 0 || rise < 0 && run > 0 {
			u.X, v.X = v.X, u.X
>>>>>>> c9b88aac
		}
		// --------------------------------------------------

		return must(NewLineC(Coordinates{pts[leftmostThenLowestIndex(pts)]}, Coordinates{pts[rightmostThenHighestIndex(pts)]}))
	}

	return NewGeometryCollection(nil)
}

func intersectLineWithMultiPoint(ln Line, mp MultiPoint) Geometry {
	var pts []Point
	n := mp.NumPoints()
	for i := 0; i < n; i++ {
		pt := mp.PointN(i)
		if !pt.Intersection(ln).IsEmpty() {
			pts = append(pts, pt)
		}
	}
	if len(pts) == 1 {
		return pts[0]
	}
	return NewMultiPoint(pts)
}

type bbox struct {
	min, max XY
}

func intersectMultiLineStringWithMultiLineString(mls1, mls2 MultiLineString) Geometry {
	var collection []Geometry
	for _, ls1 := range mls1.lines {
		for _, ln1 := range ls1.lines {
			for _, ls2 := range mls2.lines {
				for _, ln2 := range ls2.lines {
					inter := ln1.Intersection(ln2)
					if !inter.IsEmpty() {
						collection = append(collection, inter)
					}
				}
			}
		}
	}
	return canonicalise(collection)
}

func intersectPointWithLine(point Point, line Line) Geometry {
	env, ok := line.Envelope()
	if !ok {
		panic("line must have envelope")
	}
	if !env.IntersectsPoint(point.coords.XY) {
		return NewEmptyPoint()
	}
	lhs := (point.coords.X - line.a.X) * (line.b.Y - line.a.Y)
	rhs := (point.coords.Y - line.a.Y) * (line.b.X - line.a.X)
	if lhs == rhs {
		return point
	}
	return NewEmptyPoint()
}

func intersectPointWithLineString(pt Point, ls LineString) Geometry {
	for _, ln := range ls.lines {
		g := intersectPointWithLine(pt, ln)
		if !g.IsEmpty() {
			return g
		}
	}
	return NewEmptyPoint()
}

func intersectMultiPointWithMultiPoint(mp1, mp2 MultiPoint) Geometry {
	mp1Set := make(map[XY]struct{})
	for _, pt := range mp1.pts {
		mp1Set[pt.Coordinates().XY] = struct{}{}
	}
	mp2Set := make(map[XY]struct{})
	for _, pt := range mp2.pts {
		mp2Set[pt.Coordinates().XY] = struct{}{}
	}

	interSet := make(map[XY]struct{})
	for pt := range mp1Set {
		if _, ok := mp2Set[pt]; ok {
			interSet[pt] = struct{}{}
		}
	}
	for pt := range mp2Set {
		if _, ok := mp1Set[pt]; ok {
			interSet[pt] = struct{}{}
		}
	}

	intersection := make([]Point, 0, len(interSet))
	for pt := range interSet {
		intersection = append(intersection, NewPointXY(pt))
	}
	sort.Slice(intersection, func(i, j int) bool {
		return intersection[i].coords.XY.Less(intersection[j].coords.XY)
	})

	if len(intersection) == 1 {
		return intersection[0]
	}
	return NewMultiPoint(intersection)
}

func intersectPointWithMultiPoint(point Point, mp MultiPoint) Geometry {
	if mp.IsEmpty() {
		return mp
	}
	for _, pt := range mp.pts {
		if pt.Equals(point) {
			return NewPointXY(point.coords.XY)
		}
	}
	return NewGeometryCollection(nil)
}

func intersectPointWithPoint(pt1, pt2 Point) Geometry {
	if pt1.Equals(pt2) {
		return NewPointXY(pt1.coords.XY)
	}
	return NewGeometryCollection(nil)
}

// rightmostThenHighest finds the rightmost-then-highest point
func rightmostThenHighest(ps []XY) XY {
	return ps[rightmostThenHighestIndex(ps)]
}

// rightmostThenHighestIndex finds the rightmost-then-highest point
func rightmostThenHighestIndex(ps []XY) int {
	rpi := 0
	for i := 1; i < len(ps); i++ {
		if ps[i].X.GT(ps[rpi].X) ||
			(ps[i].X.Equals(ps[rpi].X) &&
				ps[i].Y.GT(ps[rpi].Y)) {
			rpi = i
		}
	}
	return rpi
}

// leftmostThenLowestIndex finds the index of the leftmost-then-lowest point.
func leftmostThenLowestIndex(ps []XY) int {
	rpi := 0
	for i := 1; i < len(ps); i++ {
		if ps[i].X.LT(ps[rpi].X) ||
			(ps[i].X.Equals(ps[rpi].X) &&
				ps[i].Y.LT(ps[rpi].Y)) {
			rpi = i
		}
	}
	return rpi
}

// leftmostThenLowest finds the lowest-then-leftmost point
func leftmostThenLowest(ps []XY) XY {
	return ps[leftmostThenLowestIndex(ps)]
}

// onSegement check if point r on the segment formed by p and q.
// p, q and r should be collinear
func onSegment(p XY, q XY, r XY) bool {
	if r.X.AsFloat() <= math.Max(p.X.AsFloat(), q.X.AsFloat()) &&
		r.X.AsFloat() >= math.Min(p.X.AsFloat(), q.X.AsFloat()) &&
		r.Y.AsFloat() <= math.Max(p.Y.AsFloat(), q.Y.AsFloat()) &&
		r.Y.AsFloat() >= math.Min(p.Y.AsFloat(), q.Y.AsFloat()) {
		return true
	}

	return false
}<|MERGE_RESOLUTION|>--- conflicted
+++ resolved
@@ -88,7 +88,6 @@
 	c := n2.a.XY
 	d := n2.b.XY
 
-<<<<<<< HEAD
 	o1 := orientation(a, b, c)
 	o2 := orientation(a, b, d)
 	o3 := orientation(c, d, a)
@@ -108,17 +107,10 @@
 			return NewPointXY(b)
 		}
 
-		e := c.Y.Sub(d.Y).Mul(a.X.Sub(c.X)).Add(d.X.Sub(c.X).Mul(a.Y.Sub(c.Y)))
-		f := d.X.Sub(c.X).Mul(a.Y.Sub(b.Y)).Sub(a.X.Sub(b.X).Mul(d.Y.Sub(c.Y)))
-		g := a.Y.Sub(b.Y).Mul(a.X.Sub(c.X)).Add(b.X.Sub(a.X).Mul(a.Y.Sub(c.Y)))
-		h := d.X.Sub(c.X).Mul(a.Y.Sub(b.Y)).Sub(a.X.Sub(b.X).Mul(d.Y.Sub(c.Y)))
-=======
-	if parallel := b.Sub(a).Cross(d.Sub(c)) == 0; !parallel {
 		e := (c.Y-d.Y)*(a.X-c.X) + (d.X-c.X)*(a.Y-c.Y)
 		f := (d.X-c.X)*(a.Y-b.Y) - (a.X-b.X)*(d.Y-c.Y)
 		g := (a.Y-b.Y)*(a.X-c.X) + (b.X-a.X)*(a.Y-c.Y)
 		h := (d.X-c.X)*(a.Y-b.Y) - (a.X-b.X)*(d.Y-c.Y)
->>>>>>> c9b88aac
 		// Division by zero is not possible, since the lines are not parallel.
 		p := e / f
 		q := g / h
@@ -129,7 +121,6 @@
 		return NewPointXY(b.Sub(a).Scale(p).Add(a))
 	}
 
-<<<<<<< HEAD
 	if o1 == collinear && o2 == collinear {
 		if (!onSegment(a, b, c) && !onSegment(a, b, d)) && (!onSegment(c, d, a) && !onSegment(c, d, b)) {
 			return NewGeometryCollection(nil)
@@ -146,68 +137,6 @@
 		pts = append(pts[:ltl], pts[ltl+1:]...)
 		if pts[0].Equals(pts[1]) {
 			return NewPointXY(pts[0])
-=======
-	// TODO: invert if to un-indent flow.
-	if colinear := b.Sub(a).Cross(d.Sub(a)) == 0; colinear {
-		// TODO: use a proper bbox type
-		abBB := bbox{
-			min: XY{math.Min(a.X, b.X), math.Min(a.Y, b.Y)},
-			max: XY{math.Max(a.X, b.X), math.Max(a.Y, b.Y)},
-		}
-		cdBB := bbox{
-			min: XY{math.Min(c.X, d.X), math.Min(c.Y, d.Y)},
-			max: XY{math.Max(c.X, d.X), math.Max(c.Y, d.Y)},
-		}
-		if abBB.min.X > cdBB.max.X || abBB.max.X < cdBB.min.X ||
-			abBB.min.Y > cdBB.max.Y || abBB.max.Y < cdBB.min.Y {
-			// Line segments don't overlap at all.
-			return NewGeometryCollection(nil)
-		}
-
-		// TODO: the checks for intersecting at a point could go above the
-		// overlap case. They don't need to use the bounding box, because we
-		// can just do a pairwise check on the endpoints for each 4
-		// combinations.
-
-		if abBB.max.X == cdBB.min.X && abBB.min.Y == cdBB.max.Y {
-			// Line segments overlap at a point.
-			return NewPointF(abBB.max.X, abBB.min.Y)
-		}
-
-		if cdBB.max.X == abBB.min.X && cdBB.min.Y == abBB.max.Y {
-			// Line segments overlap at a point.
-			return NewPointF(cdBB.max.X, cdBB.min.Y)
-		}
-
-		if abBB.max.Equals(cdBB.min) {
-			// Line segments overlap at a point.
-			return NewPointXY(abBB.max)
-		}
-		if cdBB.max.Equals(abBB.min) {
-			// Line segments overlap at a point.
-			return NewPointXY(cdBB.max)
-		}
-
-		// Line segments overlap over a line segment.
-		bb := bbox{
-			min: XY{
-				math.Max(abBB.min.X, cdBB.min.X),
-				math.Max(abBB.min.Y, cdBB.min.Y),
-			},
-			max: XY{
-				math.Min(abBB.max.X, cdBB.max.X),
-				math.Min(abBB.max.Y, cdBB.max.Y),
-			},
-		}
-		var (
-			u    = XY{bb.min.X, bb.min.Y}
-			v    = XY{bb.max.X, bb.max.Y}
-			rise = b.Y - a.Y
-			run  = b.X - a.X
-		)
-		if rise > 0 && run < 0 || rise < 0 && run > 0 {
-			u.X, v.X = v.X, u.X
->>>>>>> c9b88aac
 		}
 		// --------------------------------------------------
 
@@ -343,9 +272,9 @@
 func rightmostThenHighestIndex(ps []XY) int {
 	rpi := 0
 	for i := 1; i < len(ps); i++ {
-		if ps[i].X.GT(ps[rpi].X) ||
-			(ps[i].X.Equals(ps[rpi].X) &&
-				ps[i].Y.GT(ps[rpi].Y)) {
+		if ps[i].X > ps[rpi].X ||
+			(ps[i].X == ps[rpi].X &&
+				ps[i].Y > ps[rpi].Y) {
 			rpi = i
 		}
 	}
@@ -356,9 +285,9 @@
 func leftmostThenLowestIndex(ps []XY) int {
 	rpi := 0
 	for i := 1; i < len(ps); i++ {
-		if ps[i].X.LT(ps[rpi].X) ||
-			(ps[i].X.Equals(ps[rpi].X) &&
-				ps[i].Y.LT(ps[rpi].Y)) {
+		if ps[i].X < ps[rpi].X ||
+			(ps[i].X == ps[rpi].X &&
+				ps[i].Y < ps[rpi].Y) {
 			rpi = i
 		}
 	}
@@ -373,10 +302,10 @@
 // onSegement check if point r on the segment formed by p and q.
 // p, q and r should be collinear
 func onSegment(p XY, q XY, r XY) bool {
-	if r.X.AsFloat() <= math.Max(p.X.AsFloat(), q.X.AsFloat()) &&
-		r.X.AsFloat() >= math.Min(p.X.AsFloat(), q.X.AsFloat()) &&
-		r.Y.AsFloat() <= math.Max(p.Y.AsFloat(), q.Y.AsFloat()) &&
-		r.Y.AsFloat() >= math.Min(p.Y.AsFloat(), q.Y.AsFloat()) {
+	if r.X <= math.Max(p.X, q.X) &&
+		r.X >= math.Min(p.X, q.X) &&
+		r.Y <= math.Max(p.Y, q.Y) &&
+		r.Y >= math.Min(p.Y, q.Y) {
 		return true
 	}
 
