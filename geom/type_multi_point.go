package geom

import (
	"database/sql/driver"
	"fmt"
	"unsafe"
)

// MultiPoint is a 0-dimensional geometry that is a collection of points. Its
// zero value is the empty MultiPoint (i.e. a collection of zero points) with
// 2D coordinates type. It is immutable after creation.
type MultiPoint struct {
	// Invariant: ctype matches the coordinates type of each point.
	points []Point
	ctype  CoordinatesType
}

// NewMultiPoint creates a MultiPoint from a list of Points. The coordinate
// type of the MultiPoint is the lowest common coordinates type of its Points.
func NewMultiPoint(pts []Point, opts ...ConstructorOption) MultiPoint {
	if len(pts) == 0 {
		return MultiPoint{}
	}

	ctype := DimXYZM
	for _, p := range pts {
		ctype &= p.CoordinatesType()
	}

	forced := forceCoordinatesTypeOfPointSlice(pts, ctype)
	return MultiPoint{forced, ctype}
}

// Type returns the GeometryType for a MultiPoint
func (m MultiPoint) Type() GeometryType {
	return TypeMultiPoint
}

// AsGeometry converts this MultiPoint into a Geometry.
func (m MultiPoint) AsGeometry() Geometry {
	return Geometry{TypeMultiPoint, unsafe.Pointer(&m)}
}

// NumPoints gives the number of element points making up the MultiPoint.
func (m MultiPoint) NumPoints() int {
	return len(m.points)
}

// PointN gives the nth (zero indexed) Point.
func (m MultiPoint) PointN(n int) Point {
	return m.points[n]
}

// AsText returns the WKT (Well Known Text) representation of this geometry.
func (m MultiPoint) AsText() string {
	return string(m.AppendWKT(nil))
}

// AppendWKT appends the WKT (Well Known Text) representation of this geometry
// to the input byte slice.
func (m MultiPoint) AppendWKT(dst []byte) []byte {
	dst = appendWKTHeader(dst, "MULTIPOINT", m.CoordinatesType())
	if len(m.points) == 0 {
		return appendWKTEmpty(dst)
	}
	dst = append(dst, '(')
	for i, pt := range m.points {
		if i > 0 {
			dst = append(dst, ',')
		}
		dst = pt.appendWKTBody(dst)
	}
	return append(dst, ')')
}

// IsSimple returns true if this geometry contains no anomalous geometry
// points, such as self intersection or self tangency.  MultiPoints are simple
// if and only if no two of its points have equal XY coordinates.
func (m MultiPoint) IsSimple() bool {
	seen := make(map[XY]bool)
	for i := 0; i < m.NumPoints(); i++ {
		xy, ok := m.PointN(i).XY()
		if !ok {
			continue
		}
		if seen[xy] {
			return false
		}
		seen[xy] = true
	}
	return true
}

// IsEmpty return true if and only if this MultiPoint doesn't contain any
// Points, or only contains empty Points.
func (m MultiPoint) IsEmpty() bool {
	for _, pt := range m.points {
		if !pt.IsEmpty() {
			return false
		}
	}
	return true
}

// Envelope returns the Envelope that most tightly surrounds the geometry. If
// the geometry is empty, then false is returned.
func (m MultiPoint) Envelope() (Envelope, bool) {
	var has bool
	var env Envelope
	for i := 0; i < m.NumPoints(); i++ {
		xy, ok := m.PointN(i).XY()
		if !ok {
			continue
		}
		if has {
			env = env.ExtendToIncludePoint(xy)
		} else {
			env = NewEnvelope(xy)
			has = true
		}
	}
	return env, has
}

// Boundary returns the spatial boundary for this MultiPoint, which is always
// the empty set. This is represented by the empty GeometryCollection.
func (m MultiPoint) Boundary() GeometryCollection {
	return GeometryCollection{}
}

// Value implements the database/sql/driver.Valuer interface by returning the
// WKB (Well Known Binary) representation of this Geometry.
func (m MultiPoint) Value() (driver.Value, error) {
	return m.AsBinary(), nil
}

// Scan implements the database/sql.Scanner interface by parsing the src value
// as WKB (Well Known Binary).
//
// If the WKB doesn't represent a MultiPoint geometry, then an error is returned.
//
// It constructs the resultant geometry with no ConstructionOptions. If
// ConstructionOptions are needed, then the value should be scanned into a byte
// slice and then UnmarshalWKB called manually (passing in the
// ConstructionOptions as desired).
func (m *MultiPoint) Scan(src interface{}) error {
	return scanAsType(src, m, TypeMultiPoint)
}

// AsBinary returns the WKB (Well Known Text) representation of the geometry.
func (m MultiPoint) AsBinary() []byte {
	return m.AppendWKB(nil)
}

// AppendWKB appends the WKB (Well Known Text) representation of the geometry
// to the input slice.
func (m MultiPoint) AppendWKB(dst []byte) []byte {
	marsh := newWKBMarshaller(dst)
	marsh.writeByteOrder()
	marsh.writeGeomType(TypeMultiPoint, m.CoordinatesType())
	n := m.NumPoints()
	marsh.writeCount(n)
	for i := 0; i < n; i++ {
		pt := m.PointN(i)
		marsh.buf = pt.AppendWKB(marsh.buf)
	}
	return marsh.buf
}

// ConvexHull returns the geometry representing the smallest convex geometry
// that contains this geometry.
func (m MultiPoint) ConvexHull() Geometry {
	return convexHull(m.AsGeometry())
}

// MarshalJSON implements the encoding/json.Marshaller interface by encoding
// this geometry as a GeoJSON geometry object.
func (m MultiPoint) MarshalJSON() ([]byte, error) {
	var dst []byte
	dst = append(dst, `{"type":"MultiPoint","coordinates":[`...)
	first := true
	for _, pt := range m.points {
		c, ok := pt.Coordinates()
		if ok {
			if !first {
				dst = append(dst, ',')
			}
			first = false
			dst = appendGeoJSONCoordinate(dst, c)
		}
	}
	dst = append(dst, "]}"...)
	return dst, nil
}

// Coordinates returns the coordinates of the non-empty points represented by
// the MultiPoint.
func (m MultiPoint) Coordinates() Sequence {
	ctype := m.CoordinatesType()
	coords := make([]float64, 0, len(m.points)*ctype.Dimension())
	for _, pt := range m.points {
		if c, ok := pt.Coordinates(); ok {
			coords = c.appendFloat64s(coords)
		}
	}
	return NewSequence(coords, ctype)
}

// TransformXY transforms this MultiPoint into another MultiPoint according to fn.
func (m MultiPoint) TransformXY(fn func(XY) XY, opts ...ConstructorOption) (MultiPoint, error) {
	txPoints := make([]Point, len(m.points))
	for i, pt := range m.points {
		if c, ok := pt.Coordinates(); ok {
			c.XY = fn(c.XY)
			var err error
			txPoints[i], err = NewPoint(c, opts...)
			if err != nil {
				return MultiPoint{}, err
			}
		} else {
			txPoints[i] = pt
		}
	}
	return NewMultiPoint(txPoints), nil
}

// Centroid gives the centroid of the coordinates of the MultiPoint.
func (m MultiPoint) Centroid() Point {
	var sum XY
	var n int
	for i := 0; i < m.NumPoints(); i++ {
		xy, ok := m.PointN(i).XY()
		if ok {
			sum = sum.Add(xy)
			n++
		}
	}
	if n == 0 {
		return NewEmptyPoint(DimXY)
	}
<<<<<<< HEAD
	return mustNewPointFromXY(sum.Scale(1 / float64(n)))
=======
	return sum.Scale(1 / float64(n)).AsPoint()
>>>>>>> 07f23565
}

// Reverse in the case of MultiPoint outputs each component point in their
// original order.
func (m MultiPoint) Reverse() MultiPoint {
	return m
}

// CoordinatesType returns the CoordinatesType used to represent points making
// up the geometry.
func (m MultiPoint) CoordinatesType() CoordinatesType {
	return m.ctype
}

// ForceCoordinatesType returns a new MultiPoint with a different CoordinatesType. If a
// dimension is added, then new values are populated with 0.
func (m MultiPoint) ForceCoordinatesType(newCType CoordinatesType) MultiPoint {
	newPoints := forceCoordinatesTypeOfPointSlice(m.points, newCType)
	return MultiPoint{newPoints, newCType}
}

// forceCoordinatesTypeOfPointSlice creates a new slice of Points, each forced
// to a new coordinates type.
func forceCoordinatesTypeOfPointSlice(pts []Point, ctype CoordinatesType) []Point {
	cp := make([]Point, len(pts))
	for i, pt := range pts {
		cp[i] = pt.ForceCoordinatesType(ctype)
	}
	return cp
}

// Force2D returns a copy of the MultiPoint with Z and M values removed.
func (m MultiPoint) Force2D() MultiPoint {
	return m.ForceCoordinatesType(DimXY)
}

// PointOnSurface returns one of the Points in the Collection.
func (m MultiPoint) PointOnSurface() Point {
	nearest := newNearestPointAccumulator(m.Centroid())
	n := m.NumPoints()
	for i := 0; i < n; i++ {
		nearest.consider(m.PointN(i).Force2D())
	}
	return nearest.point
}

func (m MultiPoint) asXYs() []XY {
	xys := make([]XY, 0, len(m.points))
	for _, pt := range m.points {
		if xy, ok := pt.XY(); ok {
			xys = append(xys, xy)
		}
	}
	return xys
}

// Dump returns the MultiPoint represented as a Point slice.
func (m MultiPoint) Dump() []Point {
	pts := make([]Point, len(m.points))
	copy(pts, m.points)
	return pts
}

// DumpCoordinates returns the non-empty points in a MultiPoint represented as
// a Sequence.
func (m MultiPoint) DumpCoordinates() Sequence {
	ctype := m.CoordinatesType()
	nonEmpty := make([]float64, 0, len(m.points)*ctype.Dimension())
	for _, pt := range m.points {
		if c, ok := pt.Coordinates(); ok {
			nonEmpty = c.appendFloat64s(nonEmpty)
		}
	}
	seq := NewSequence(nonEmpty, ctype)
	return seq
}

// Summary returns a text summary of the MultiPoint following a similar format to https://postgis.net/docs/ST_Summary.html.
func (m MultiPoint) Summary() string {
	var pointSuffix string
	numPoints := m.NumPoints()
	if numPoints != 1 {
		pointSuffix = "s"
	}
	return fmt.Sprintf("%s[%s] with %d point%s", m.Type(), m.CoordinatesType(), numPoints, pointSuffix)
}

// String returns the string representation of the MultiPoint.
func (m MultiPoint) String() string {
	return m.Summary()
}<|MERGE_RESOLUTION|>--- conflicted
+++ resolved
@@ -238,11 +238,7 @@
 	if n == 0 {
 		return NewEmptyPoint(DimXY)
 	}
-<<<<<<< HEAD
-	return mustNewPointFromXY(sum.Scale(1 / float64(n)))
-=======
 	return sum.Scale(1 / float64(n)).AsPoint()
->>>>>>> 07f23565
 }
 
 // Reverse in the case of MultiPoint outputs each component point in their
