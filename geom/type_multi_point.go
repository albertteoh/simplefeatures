package geom

import (
	"database/sql/driver"
	"fmt"
	"unsafe"
)

// MultiPoint is a 0-dimensional geometry that is a collection of points. Its
// zero value is the empty MultiPoint (i.e. a collection of zero points) with
// 2D coordinates type. It is immutable after creation.
type MultiPoint struct {
	points []Point
	ctype  CoordinatesType
}

<<<<<<< HEAD
// NewMultiPointFromPoints creates a MultiPoint from a list of Points. The
// coordinate type of the MultiPoint is the lowest common coordinates type of
// its Points.
func NewMultiPointFromPoints(pts []Point, opts ...ConstructorOption) (MultiPoint, error) {
=======
// NewMultiPoint creates a MultiPoint from a list of Points. The coordinate
// type of the MultiPoint is the lowest common coordinates type of its Points.
func NewMultiPoint(pts []Point, opts ...ConstructorOption) MultiPoint {
>>>>>>> a22a463d
	if len(pts) == 0 {
		return MultiPoint{}, nil
	}

	ctype := DimXYZM
	for _, p := range pts {
		ctype &= p.CoordinatesType()
	}

<<<<<<< HEAD
	var empty BitSet
	floats := make([]float64, 0, len(pts)*ctype.Dimension())
	for i, pt := range pts {
		c, ok := pt.Coordinates()
		if !ok {
			empty.Set(i, true)
		}
		floats = append(floats, c.X, c.Y)
		if ctype.Is3D() {
			floats = append(floats, c.Z)
		}
		if ctype.IsMeasured() {
			floats = append(floats, c.M)
		}
	}
	seq := NewSequence(floats, ctype)
	return NewMultiPointWithEmptyMask(seq, empty, opts...)
}

func mustNewMultiPointFromPoints(pts []Point, opts ...ConstructorOption) MultiPoint {
	mp, err := NewMultiPointFromPoints(pts, opts...)
	if err != nil {
		panic(fmt.Sprintf("failed to construct multipoint: %v", err))
	}
	return mp
}

// NewMultiPoint creates a new MultiPoint from a sequence of Coordinates.
func NewMultiPoint(seq Sequence, opts ...ConstructorOption) (MultiPoint, error) {
	return NewMultiPointWithEmptyMask(seq, BitSet{}, opts...)
}

func mustNewMultiPoint(seq Sequence, opts ...ConstructorOption) MultiPoint {
	mp, err := NewMultiPoint(seq, opts...)
	if err != nil {
		panic(fmt.Sprintf("failed to construct multipoint: %v", err))
	}
	return mp
}

// NewMultiPointWithEmptyMask creates a new MultiPoint from a sequence of
// coordinates. If there are any positions set in the BitSet, then these are
// used to indicate that the corresponding point in the sequence is an empty
// point.
func NewMultiPointWithEmptyMask(seq Sequence, empty BitSet, opts ...ConstructorOption) (MultiPoint, error) {
	os := newOptionSet(opts)
	if !os.skipValidations {
		if err := seq.validate(); err != nil {
			// TODO: ctor options
			return MultiPoint{}, err
		}
	}
	return MultiPoint{
		seq,
		empty.Clone(), // clone so that the caller doesn't have access to the internal empty set
	}, nil
=======
	cp := make([]Point, len(pts))
	for i := range cp {
		cp[i] = pts[i].ForceCoordinatesType(ctype)
	}
	return MultiPoint{cp, ctype}
>>>>>>> a22a463d
}

// Type returns the GeometryType for a MultiPoint
func (m MultiPoint) Type() GeometryType {
	return TypeMultiPoint
}

// AsGeometry converts this MultiPoint into a Geometry.
func (m MultiPoint) AsGeometry() Geometry {
	return Geometry{TypeMultiPoint, unsafe.Pointer(&m)}
}

// NumPoints gives the number of element points making up the MultiPoint.
func (m MultiPoint) NumPoints() int {
	return len(m.points)
}

// PointN gives the nth (zero indexed) Point.
func (m MultiPoint) PointN(n int) Point {
<<<<<<< HEAD
	if m.empty.Get(n) {
		return NewEmptyPoint(m.CoordinatesType())
	}
	c := m.seq.Get(n)
	return mustNewPoint(c)
=======
	return m.points[n]
>>>>>>> a22a463d
}

// AsText returns the WKT (Well Known Text) representation of this geometry.
func (m MultiPoint) AsText() string {
	return string(m.AppendWKT(nil))
}

// AppendWKT appends the WKT (Well Known Text) representation of this geometry
// to the input byte slice.
func (m MultiPoint) AppendWKT(dst []byte) []byte {
	dst = appendWKTHeader(dst, "MULTIPOINT", m.CoordinatesType())
	if len(m.points) == 0 {
		return appendWKTEmpty(dst)
	}
	dst = append(dst, '(')
	for i, pt := range m.points {
		if i > 0 {
			dst = append(dst, ',')
		}
		dst = pt.appendWKTBody(dst)
	}
	return append(dst, ')')
}

// IsSimple returns true if this geometry contains no anomalous geometry
// points, such as self intersection or self tangency.  MultiPoints are simple
// if and only if no two of its points have equal XY coordinates.
func (m MultiPoint) IsSimple() bool {
	seen := make(map[XY]bool)
	for i := 0; i < m.NumPoints(); i++ {
		xy, ok := m.PointN(i).XY()
		if !ok {
			continue
		}
		if seen[xy] {
			return false
		}
		seen[xy] = true
	}
	return true
}

// IsEmpty return true if and only if this MultiPoint doesn't contain any
// Points, or only contains empty Points.
func (m MultiPoint) IsEmpty() bool {
	for _, pt := range m.points {
		if !pt.IsEmpty() {
			return false
		}
	}
	return true
}

// Envelope returns the Envelope that most tightly surrounds the geometry. If
// the geometry is empty, then false is returned.
func (m MultiPoint) Envelope() (Envelope, bool) {
	var has bool
	var env Envelope
	for i := 0; i < m.NumPoints(); i++ {
		xy, ok := m.PointN(i).XY()
		if !ok {
			continue
		}
		if has {
			env = env.ExtendToIncludePoint(xy)
		} else {
			env = NewEnvelope(xy)
			has = true
		}
	}
	return env, has
}

// Boundary returns the spatial boundary for this MultiPoint, which is always
// the empty set. This is represented by the empty GeometryCollection.
func (m MultiPoint) Boundary() GeometryCollection {
	return GeometryCollection{}
}

// Value implements the database/sql/driver.Valuer interface by returning the
// WKB (Well Known Binary) representation of this Geometry.
func (m MultiPoint) Value() (driver.Value, error) {
	return m.AsBinary(), nil
}

// Scan implements the database/sql.Scanner interface by parsing the src value
// as WKB (Well Known Binary).
//
// If the WKB doesn't represent a MultiPoint geometry, then an error is returned.
//
// It constructs the resultant geometry with no ConstructionOptions. If
// ConstructionOptions are needed, then the value should be scanned into a byte
// slice and then UnmarshalWKB called manually (passing in the
// ConstructionOptions as desired).
func (m *MultiPoint) Scan(src interface{}) error {
	return scanAsType(src, m, TypeMultiPoint)
}

// AsBinary returns the WKB (Well Known Text) representation of the geometry.
func (m MultiPoint) AsBinary() []byte {
	return m.AppendWKB(nil)
}

// AppendWKB appends the WKB (Well Known Text) representation of the geometry
// to the input slice.
func (m MultiPoint) AppendWKB(dst []byte) []byte {
	marsh := newWKBMarshaller(dst)
	marsh.writeByteOrder()
	marsh.writeGeomType(TypeMultiPoint, m.CoordinatesType())
	n := m.NumPoints()
	marsh.writeCount(n)
	for i := 0; i < n; i++ {
		pt := m.PointN(i)
		marsh.buf = pt.AppendWKB(marsh.buf)
	}
	return marsh.buf
}

// ConvexHull returns the geometry representing the smallest convex geometry
// that contains this geometry.
func (m MultiPoint) ConvexHull() Geometry {
	return convexHull(m.AsGeometry())
}

// MarshalJSON implements the encoding/json.Marshaller interface by encoding
// this geometry as a GeoJSON geometry object.
func (m MultiPoint) MarshalJSON() ([]byte, error) {
	var dst []byte
	dst = append(dst, `{"type":"MultiPoint","coordinates":[`...)
	first := true
	for _, pt := range m.points {
		c, ok := pt.Coordinates()
		if ok {
			if !first {
				dst = append(dst, ',')
			}
			first = false
			dst = appendGeoJSONCoordinate(dst, c)
		}
	}
	dst = append(dst, "]}"...)
	return dst, nil
}

// Coordinates returns the coordinates of the non-empty points represented by
// the MultiPoint.
func (m MultiPoint) Coordinates() Sequence {
	ctype := m.CoordinatesType()
	coords := make([]float64, 0, len(m.points)*ctype.Dimension())
	for _, pt := range m.points {
		if c, ok := pt.Coordinates(); ok {
			coords = c.appendFloat64s(coords)
		}
	}
	return NewSequence(coords, ctype)
}

// TransformXY transforms this MultiPoint into another MultiPoint according to fn.
func (m MultiPoint) TransformXY(fn func(XY) XY, opts ...ConstructorOption) (MultiPoint, error) {
<<<<<<< HEAD
	transformed := transformSequence(m.seq, fn)
	return NewMultiPointWithEmptyMask(transformed, m.empty, opts...)
=======
	txPoints := make([]Point, len(m.points))
	for i, pt := range m.points {
		if c, ok := pt.Coordinates(); ok {
			c.XY = fn(c.XY)
			txPoints[i] = NewPoint(c, opts...)
		} else {
			txPoints[i] = pt
		}
	}
	return NewMultiPoint(txPoints), nil
>>>>>>> a22a463d
}

// Centroid gives the centroid of the coordinates of the MultiPoint.
func (m MultiPoint) Centroid() Point {
	var sum XY
	var n int
	for i := 0; i < m.NumPoints(); i++ {
		xy, ok := m.PointN(i).XY()
		if ok {
			sum = sum.Add(xy)
			n++
		}
	}
	if n == 0 {
		return NewEmptyPoint(DimXY)
	}
	return mustNewPointFromXY(sum.Scale(1 / float64(n)))
}

// Reverse in the case of MultiPoint outputs each component point in their
// original order.
func (m MultiPoint) Reverse() MultiPoint {
	return m
}

// CoordinatesType returns the CoordinatesType used to represent points making
// up the geometry.
func (m MultiPoint) CoordinatesType() CoordinatesType {
	return m.ctype
}

// ForceCoordinatesType returns a new MultiPoint with a different CoordinatesType. If a
// dimension is added, then new values are populated with 0.
func (m MultiPoint) ForceCoordinatesType(newCType CoordinatesType) MultiPoint {
	cp := make([]Point, len(m.points))
	for i, pt := range m.points {
		cp[i] = pt.ForceCoordinatesType(newCType)
	}
	return MultiPoint{cp, newCType}
}

// Force2D returns a copy of the MultiPoint with Z and M values removed.
func (m MultiPoint) Force2D() MultiPoint {
	return m.ForceCoordinatesType(DimXY)
}

// PointOnSurface returns one of the Points in the Collection.
func (m MultiPoint) PointOnSurface() Point {
	nearest := newNearestPointAccumulator(m.Centroid())
	n := m.NumPoints()
	for i := 0; i < n; i++ {
		nearest.consider(m.PointN(i).Force2D())
	}
	return nearest.point
}

func (m MultiPoint) asXYs() []XY {
	xys := make([]XY, 0, len(m.points))
	for _, pt := range m.points {
		if xy, ok := pt.XY(); ok {
			xys = append(xys, xy)
		}
	}
	return xys
}

// Dump returns the MultiPoint represented as a Point slice.
func (m MultiPoint) Dump() []Point {
	pts := make([]Point, len(m.points))
	copy(pts, m.points)
	return pts
}<|MERGE_RESOLUTION|>--- conflicted
+++ resolved
@@ -2,7 +2,6 @@
 
 import (
 	"database/sql/driver"
-	"fmt"
 	"unsafe"
 )
 
@@ -14,16 +13,9 @@
 	ctype  CoordinatesType
 }
 
-<<<<<<< HEAD
-// NewMultiPointFromPoints creates a MultiPoint from a list of Points. The
-// coordinate type of the MultiPoint is the lowest common coordinates type of
-// its Points.
-func NewMultiPointFromPoints(pts []Point, opts ...ConstructorOption) (MultiPoint, error) {
-=======
 // NewMultiPoint creates a MultiPoint from a list of Points. The coordinate
 // type of the MultiPoint is the lowest common coordinates type of its Points.
 func NewMultiPoint(pts []Point, opts ...ConstructorOption) MultiPoint {
->>>>>>> a22a463d
 	if len(pts) == 0 {
 		return MultiPoint{}, nil
 	}
@@ -33,70 +25,11 @@
 		ctype &= p.CoordinatesType()
 	}
 
-<<<<<<< HEAD
-	var empty BitSet
-	floats := make([]float64, 0, len(pts)*ctype.Dimension())
-	for i, pt := range pts {
-		c, ok := pt.Coordinates()
-		if !ok {
-			empty.Set(i, true)
-		}
-		floats = append(floats, c.X, c.Y)
-		if ctype.Is3D() {
-			floats = append(floats, c.Z)
-		}
-		if ctype.IsMeasured() {
-			floats = append(floats, c.M)
-		}
-	}
-	seq := NewSequence(floats, ctype)
-	return NewMultiPointWithEmptyMask(seq, empty, opts...)
-}
-
-func mustNewMultiPointFromPoints(pts []Point, opts ...ConstructorOption) MultiPoint {
-	mp, err := NewMultiPointFromPoints(pts, opts...)
-	if err != nil {
-		panic(fmt.Sprintf("failed to construct multipoint: %v", err))
-	}
-	return mp
-}
-
-// NewMultiPoint creates a new MultiPoint from a sequence of Coordinates.
-func NewMultiPoint(seq Sequence, opts ...ConstructorOption) (MultiPoint, error) {
-	return NewMultiPointWithEmptyMask(seq, BitSet{}, opts...)
-}
-
-func mustNewMultiPoint(seq Sequence, opts ...ConstructorOption) MultiPoint {
-	mp, err := NewMultiPoint(seq, opts...)
-	if err != nil {
-		panic(fmt.Sprintf("failed to construct multipoint: %v", err))
-	}
-	return mp
-}
-
-// NewMultiPointWithEmptyMask creates a new MultiPoint from a sequence of
-// coordinates. If there are any positions set in the BitSet, then these are
-// used to indicate that the corresponding point in the sequence is an empty
-// point.
-func NewMultiPointWithEmptyMask(seq Sequence, empty BitSet, opts ...ConstructorOption) (MultiPoint, error) {
-	os := newOptionSet(opts)
-	if !os.skipValidations {
-		if err := seq.validate(); err != nil {
-			// TODO: ctor options
-			return MultiPoint{}, err
-		}
-	}
-	return MultiPoint{
-		seq,
-		empty.Clone(), // clone so that the caller doesn't have access to the internal empty set
-	}, nil
-=======
 	cp := make([]Point, len(pts))
 	for i := range cp {
 		cp[i] = pts[i].ForceCoordinatesType(ctype)
 	}
 	return MultiPoint{cp, ctype}
->>>>>>> a22a463d
 }
 
 // Type returns the GeometryType for a MultiPoint
@@ -116,15 +49,7 @@
 
 // PointN gives the nth (zero indexed) Point.
 func (m MultiPoint) PointN(n int) Point {
-<<<<<<< HEAD
-	if m.empty.Get(n) {
-		return NewEmptyPoint(m.CoordinatesType())
-	}
-	c := m.seq.Get(n)
-	return mustNewPoint(c)
-=======
 	return m.points[n]
->>>>>>> a22a463d
 }
 
 // AsText returns the WKT (Well Known Text) representation of this geometry.
@@ -284,10 +209,6 @@
 
 // TransformXY transforms this MultiPoint into another MultiPoint according to fn.
 func (m MultiPoint) TransformXY(fn func(XY) XY, opts ...ConstructorOption) (MultiPoint, error) {
-<<<<<<< HEAD
-	transformed := transformSequence(m.seq, fn)
-	return NewMultiPointWithEmptyMask(transformed, m.empty, opts...)
-=======
 	txPoints := make([]Point, len(m.points))
 	for i, pt := range m.points {
 		if c, ok := pt.Coordinates(); ok {
@@ -298,7 +219,6 @@
 		}
 	}
 	return NewMultiPoint(txPoints), nil
->>>>>>> a22a463d
 }
 
 // Centroid gives the centroid of the coordinates of the MultiPoint.
