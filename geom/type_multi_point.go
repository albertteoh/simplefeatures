package geom

import (
	"database/sql/driver"
	"fmt"
	"unsafe"
)

// MultiPoint is a 0-dimensional geometry that is a collection of points. Its
// zero value is the empty MultiPoint (i.e. a collection of zero points) with
// 2D coordinates type. It is immutable after creation.
type MultiPoint struct {
	seq   Sequence
	empty BitSet
}

// NewMultiPointFromPoints creates a MultiPoint from a list of Points. The
// coordinate type of the MultiPoint is the lowest common coordinates type of
// its Points.
func NewMultiPointFromPoints(pts []Point, opts ...ConstructorOption) MultiPoint {
	if len(pts) == 0 {
		return MultiPoint{}
	}

	ctype := DimXYZM
	for _, p := range pts {
		ctype &= p.CoordinatesType()
	}

	var empty BitSet
	floats := make([]float64, 0, len(pts)*ctype.Dimension())
	for i, pt := range pts {
		c, ok := pt.Coordinates()
		if !ok {
			empty.Set(i, true)
		}
		floats = append(floats, c.X, c.Y)
		if ctype.Is3D() {
			floats = append(floats, c.Z)
		}
		if ctype.IsMeasured() {
			floats = append(floats, c.M)
		}
	}
	seq := NewSequence(floats, ctype)
	return NewMultiPointWithEmptyMask(seq, empty, opts...)
}

// NewMultiPoint creates a new MultiPoint from a sequence of Coordinates.
func NewMultiPoint(seq Sequence, opts ...ConstructorOption) MultiPoint {
	return MultiPoint{seq, BitSet{}}
}

// NewMultiPointWithEmptyMask creates a new MultiPoint from a sequence of
// coordinates. If there are any positions set in the BitSet, then these are
// used to indicate that the corresponding point in the sequence is an empty
// point.
func NewMultiPointWithEmptyMask(seq Sequence, empty BitSet, opts ...ConstructorOption) MultiPoint {
	return MultiPoint{
		seq,
		empty.Clone(), // clone so that the caller doesn't have access to the internal empty set
	}
}

// Type returns the GeometryType for a MultiPoint
func (m MultiPoint) Type() GeometryType {
	return TypeMultiPoint
}

// AsGeometry converts this MultiPoint into a Geometry.
func (m MultiPoint) AsGeometry() Geometry {
	return Geometry{TypeMultiPoint, unsafe.Pointer(&m)}
}

// NumPoints gives the number of element points making up the MultiPoint.
func (m MultiPoint) NumPoints() int {
	return m.seq.Length()
}

// PointN gives the nth (zero indexed) Point.
func (m MultiPoint) PointN(n int) Point {
	if m.empty.Get(n) {
		return NewEmptyPoint(m.CoordinatesType())
	}
	c := m.seq.Get(n)
	return NewPoint(c)
}

// AsText returns the WKT (Well Known Text) representation of this geometry.
func (m MultiPoint) AsText() string {
	return string(m.AppendWKT(nil))
}

// AppendWKT appends the WKT (Well Known Text) representation of this geometry
// to the input byte slice.
func (m MultiPoint) AppendWKT(dst []byte) []byte {
	dst = appendWKTHeader(dst, "MULTIPOINT", m.CoordinatesType())
	if m.NumPoints() == 0 {
		return appendWKTEmpty(dst)
	}
	return appendWKTSequence(dst, m.seq, true, m.empty)
}

// IsSimple returns true if this geometry contains no anomalous geometry
// points, such as self intersection or self tangency.  MultiPoints are simple
// if and only if no two of its points have equal XY coordinates.
func (m MultiPoint) IsSimple() bool {
	seen := make(map[XY]bool)
	for i := 0; i < m.NumPoints(); i++ {
		xy, ok := m.PointN(i).XY()
		if !ok {
			continue
		}
		if seen[xy] {
			return false
		}
		seen[xy] = true
	}
	return true
}

// IsEmpty return true if and only if this MultiPoint doesn't contain any
// Points, or only contains empty Points.
func (m MultiPoint) IsEmpty() bool {
	for i := 0; i < m.NumPoints(); i++ {
		if !m.empty.Get(i) {
			return false
		}
	}
	return true
}

// Envelope returns the Envelope that most tightly surrounds the geometry. If
// the geometry is empty, then false is returned.
func (m MultiPoint) Envelope() (Envelope, bool) {
	var has bool
	var env Envelope
	for i := 0; i < m.NumPoints(); i++ {
		xy, ok := m.PointN(i).XY()
		if !ok {
			continue
		}
		if has {
			env = env.ExtendToIncludePoint(xy)
		} else {
			env = NewEnvelope(xy)
			has = true
		}
	}
	return env, has
}

// Boundary returns the spatial boundary for this MultiPoint, which is always
// the empty set. This is represented by the empty GeometryCollection.
func (m MultiPoint) Boundary() GeometryCollection {
	return GeometryCollection{}
}

// Value implements the database/sql/driver.Valuer interface by returning the
// WKB (Well Known Binary) representation of this Geometry.
func (m MultiPoint) Value() (driver.Value, error) {
	return m.AsBinary(), nil
}

// Scan implements the database/sql.Scanner interface by parsing the src value
// as WKB (Well Known Binary).
//
// If the WKB doesn't represent a MultiPoint geometry, then an error is returned.
//
// It constructs the resultant geometry with no ConstructionOptions. If
// ConstructionOptions are needed, then the value should be scanned into a byte
// slice and then UnmarshalWKB called manually (passing in the
// ConstructionOptions as desired).
func (m *MultiPoint) Scan(src interface{}) error {
	return scanAsType(src, m, TypeMultiPoint)
}

// AsBinary returns the WKB (Well Known Text) representation of the geometry.
func (m MultiPoint) AsBinary() []byte {
	return m.AppendWKB(nil)
}

// AppendWKB appends the WKB (Well Known Text) representation of the geometry
// to the input slice.
func (m MultiPoint) AppendWKB(dst []byte) []byte {
	marsh := newWKBMarshaller(dst)
	marsh.writeByteOrder()
	marsh.writeGeomType(TypeMultiPoint, m.CoordinatesType())
	n := m.NumPoints()
	marsh.writeCount(n)
	for i := 0; i < n; i++ {
		pt := m.PointN(i)
		marsh.buf = pt.AppendWKB(marsh.buf)
	}
	return marsh.buf
}

// ConvexHull returns the geometry representing the smallest convex geometry
// that contains this geometry.
func (m MultiPoint) ConvexHull() Geometry {
	return convexHull(m.AsGeometry())
}

// MarshalJSON implements the encoding/json.Marshaller interface by encoding
// this geometry as a GeoJSON geometry object.
func (m MultiPoint) MarshalJSON() ([]byte, error) {
	var dst []byte
	dst = append(dst, `{"type":"MultiPoint","coordinates":`...)
	dst = appendGeoJSONSequence(dst, m.seq, m.empty)
	dst = append(dst, '}')
	return dst, nil
}

// Coordinates returns the coordinates of the points represented by the
// MultiPoint. If a point has its corresponding bit set to true in the BitSet,
// then that point is empty.
func (m MultiPoint) Coordinates() (seq Sequence, empty BitSet) {
	// TODO: If we had a read-only BitSet, then we could avoid the clone here.
	return m.seq, m.empty.Clone()
}

// TransformXY transforms this MultiPoint into another MultiPoint according to fn.
func (m MultiPoint) TransformXY(fn func(XY) XY, opts ...ConstructorOption) (MultiPoint, error) {
	transformed := transformSequence(m.seq, fn)
	return NewMultiPointWithEmptyMask(transformed, m.empty, opts...), nil
}

// Centroid gives the centroid of the coordinates of the MultiPoint.
func (m MultiPoint) Centroid() Point {
	var sum XY
	var n int
	for i := 0; i < m.NumPoints(); i++ {
		xy, ok := m.PointN(i).XY()
		if ok {
			sum = sum.Add(xy)
			n++
		}
	}
	if n == 0 {
		return NewEmptyPoint(DimXY)
	}
	return NewPointFromXY(sum.Scale(1 / float64(n)))
}

// Reverse in the case of MultiPoint outputs each component point in their
// original order.
func (m MultiPoint) Reverse() MultiPoint {
	return m
}

// CoordinatesType returns the CoordinatesType used to represent points making
// up the geometry.
func (m MultiPoint) CoordinatesType() CoordinatesType {
	return m.seq.CoordinatesType()
}

// ForceCoordinatesType returns a new MultiPoint with a different CoordinatesType. If a
// dimension is added, then new values are populated with 0.
func (m MultiPoint) ForceCoordinatesType(newCType CoordinatesType) MultiPoint {
	return MultiPoint{m.seq.ForceCoordinatesType(newCType), m.empty}
}

// Force2D returns a copy of the MultiPoint with Z and M values removed.
func (m MultiPoint) Force2D() MultiPoint {
	return m.ForceCoordinatesType(DimXY)
}

// PointOnSurface returns one of the Points in the Collection.
func (m MultiPoint) PointOnSurface() Point {
	nearest := newNearestPointAccumulator(m.Centroid())
	n := m.NumPoints()
	for i := 0; i < n; i++ {
		nearest.consider(m.PointN(i).Force2D())
	}
	return nearest.point
}

func (m MultiPoint) asXYs() []XY {
	n := m.seq.Length()
	xys := make([]XY, 0, n)
	for i := 0; i < n; i++ {
		if !m.empty.Get(i) {
			xys = append(xys, m.seq.GetXY(i))
		}
	}
	return xys
}

// Dump returns the MultiPoint represented as a Point slice.
func (m MultiPoint) Dump() []Point {
	n := m.seq.Length()
	pts := make([]Point, n)
	for i := 0; i < n; i++ {
		pts[i] = m.PointN(i)
	}
	return pts
}

<<<<<<< HEAD
// Summary returns a text summary of the MultiPoint following a similar format to https://postgis.net/docs/ST_Summary.html.
func (m MultiPoint) Summary() string {
	numPoints := 1
	pointSuffix := ""
	if m.NumPoints() != 1 {
		numPoints = m.NumPoints()
		pointSuffix = "s"
	}
	return fmt.Sprintf("%s[%s] with %d point%s", m.Type(), m.CoordinatesType(), numPoints, pointSuffix)
}

// String returns the string representation of the MultiPoint.
func (m MultiPoint) String() string {
	return m.Summary()
=======
// DumpCoordinates returns the non-empty points in a MultiPoint represented as
// a Sequence.
func (m MultiPoint) DumpCoordinates() Sequence {
	ctype := m.CoordinatesType()
	n := m.seq.Length()
	empty := m.empty.CountTrue()
	nonEmpty := make([]float64, 0, ctype.Dimension()*(n-empty))
	for i := 0; i < n; i++ {
		if m.empty.Get(i) {
			continue
		}
		nonEmpty = m.seq.Get(i).appendFloat64s(nonEmpty)
	}
	seq := NewSequence(nonEmpty, ctype)
	seq.assertNoUnusedCapacity()
	return seq
>>>>>>> 331da289
}<|MERGE_RESOLUTION|>--- conflicted
+++ resolved
@@ -296,7 +296,24 @@
 	return pts
 }
 
-<<<<<<< HEAD
+// DumpCoordinates returns the non-empty points in a MultiPoint represented as
+// a Sequence.
+func (m MultiPoint) DumpCoordinates() Sequence {
+	ctype := m.CoordinatesType()
+	n := m.seq.Length()
+	empty := m.empty.CountTrue()
+	nonEmpty := make([]float64, 0, ctype.Dimension()*(n-empty))
+	for i := 0; i < n; i++ {
+		if m.empty.Get(i) {
+			continue
+		}
+		nonEmpty = m.seq.Get(i).appendFloat64s(nonEmpty)
+	}
+	seq := NewSequence(nonEmpty, ctype)
+	seq.assertNoUnusedCapacity()
+	return seq
+}
+
 // Summary returns a text summary of the MultiPoint following a similar format to https://postgis.net/docs/ST_Summary.html.
 func (m MultiPoint) Summary() string {
 	numPoints := 1
@@ -311,22 +328,4 @@
 // String returns the string representation of the MultiPoint.
 func (m MultiPoint) String() string {
 	return m.Summary()
-=======
-// DumpCoordinates returns the non-empty points in a MultiPoint represented as
-// a Sequence.
-func (m MultiPoint) DumpCoordinates() Sequence {
-	ctype := m.CoordinatesType()
-	n := m.seq.Length()
-	empty := m.empty.CountTrue()
-	nonEmpty := make([]float64, 0, ctype.Dimension()*(n-empty))
-	for i := 0; i < n; i++ {
-		if m.empty.Get(i) {
-			continue
-		}
-		nonEmpty = m.seq.Get(i).appendFloat64s(nonEmpty)
-	}
-	seq := NewSequence(nonEmpty, ctype)
-	seq.assertNoUnusedCapacity()
-	return seq
->>>>>>> 331da289
 }