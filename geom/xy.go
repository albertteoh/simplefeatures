--- conflicted
+++ resolved
@@ -13,7 +13,6 @@
 	X, Y float64
 }
 
-<<<<<<< HEAD
 // validate checks if the XY value contains NaN, -inf, or +inf.
 func (w XY) validate() error {
 	if math.IsNaN(w.X) || math.IsInf(w.X, 0) {
@@ -23,12 +22,12 @@
 		return fmt.Errorf("invalid Y value: %v", w.Y)
 	}
 	return nil
-=======
+}
+
 // AsPoint is a convenience function to convert this XY value into a Point
 // geometry.
 func (w XY) AsPoint() Point {
 	return NewPoint(Coordinates{XY: w, Type: DimXY})
->>>>>>> 07f23565
 }
 
 // Sub returns the result of subtracting the other XY from this XY (in the same
