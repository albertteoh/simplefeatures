package geom

import (
	"database/sql/driver"
	"fmt"
	"math"
	"unsafe"
)

// Point is a zero dimensional geometry that represents a single location in a
// coordinate space. It is immutable after creation.
//
// The Point may be empty.
//
// The zero value of Point is a 2D empty Point.
type Point struct {
	coords Coordinates
	full   bool
}

// NewPoint creates a new point given its Coordinates.
func NewPoint(c Coordinates, opts ...ConstructorOption) (Point, error) {
	os := newOptionSet(opts)
	if !os.skipValidations {
		if err := c.XY.validate(); err != nil {
			if os.omitInvalid {
				return Point{}, nil
			}
			return Point{}, err
		}
	}
	return Point{c, true}, nil
}

func mustNewPoint(c Coordinates, opts ...ConstructorOption) Point {
	pt, err := NewPoint(c, opts...)
	if err != nil {
		panic(fmt.Sprintf("could not construct point from coordinates: %v", err))
	}
	return pt
}

// NewEmptyPoint creates a Point that is empty.
func NewEmptyPoint(ctype CoordinatesType) Point {
	return Point{Coordinates{Type: ctype}, false}
}

<<<<<<< HEAD
// NewPointFromXY creates a new point from an XY.
func NewPointFromXY(xy XY, _ ...ConstructorOption) (Point, error) {
	return NewPoint(Coordinates{XY: xy, Type: DimXY})
}

func mustNewPointFromXY(xy XY, opts ...ConstructorOption) Point {
	pt, err := NewPointFromXY(xy, opts...)
	if err != nil {
		panic(fmt.Sprintf("could not construct point from xy: %v", err))
	}
	return pt
}

=======
>>>>>>> 07f23565
// Type returns the GeometryType for a Point
func (p Point) Type() GeometryType {
	return TypePoint
}

// AsGeometry converts this Point into a Geometry.
func (p Point) AsGeometry() Geometry {
	return Geometry{TypePoint, unsafe.Pointer(&p)}
}

// XY gives the XY location of the point. The returned flag is set to true if
// and only if the point is non-empty.
func (p Point) XY() (XY, bool) {
	return p.coords.XY, p.full
}

// Coordinates returns the coordinates of the point. The returned flag is set
// to true if and only if the point is non-empty.
func (p Point) Coordinates() (Coordinates, bool) {
	return p.coords, p.full
}

// AsText returns the WKT (Well Known Text) representation of this geometry.
func (p Point) AsText() string {
	return string(p.AppendWKT(nil))
}

// AppendWKT appends the WKT (Well Known Text) representation of this geometry
// to the input byte slice.
func (p Point) AppendWKT(dst []byte) []byte {
	dst = appendWKTHeader(dst, "POINT", p.coords.Type)
	return p.appendWKTBody(dst)
}

func (p Point) appendWKTBody(dst []byte) []byte {
	if !p.full {
		return appendWKTEmpty(dst)
	}
	return appendWKTCoords(dst, p.coords, true)
}

// IsEmpty returns true if and only if this Point is the empty Point.
func (p Point) IsEmpty() bool {
	return !p.full
}

// IsSimple returns true if this geometry contains no anomalous geometry
// points, such as self intersection or self tangency. Points are always
// simple, so this method always return true.
func (p Point) IsSimple() bool {
	return true
}

// Envelope returns a zero area Envelope covering the Point. If the Point is
// empty, then false is returned.
func (p Point) Envelope() (Envelope, bool) {
	xy, ok := p.XY()
	if !ok {
		return Envelope{}, false
	}
	return NewEnvelope(xy), true
}

// Boundary returns the spatial boundary for this Point, which is always the
// empty set. This is represented by the empty GeometryCollection.
func (p Point) Boundary() GeometryCollection {
	return GeometryCollection{}
}

// Value implements the database/sql/driver.Valuer interface by returning the
// WKB (Well Known Binary) representation of this Geometry.
func (p Point) Value() (driver.Value, error) {
	return p.AsBinary(), nil
}

// Scan implements the database/sql.Scanner interface by parsing the src value
// as WKB (Well Known Binary).
//
// If the WKB doesn't represent a Point geometry, then an error is returned.
//
// It constructs the resultant geometry with no ConstructionOptions. If
// ConstructionOptions are needed, then the value should be scanned into a byte
// slice and then UnmarshalWKB called manually (passing in the
// ConstructionOptions as desired).
func (p *Point) Scan(src interface{}) error {
	return scanAsType(src, p, TypePoint)
}

// AsBinary returns the WKB (Well Known Text) representation of the geometry.
func (p Point) AsBinary() []byte {
	return p.AppendWKB(nil)
}

// AppendWKB appends the WKB (Well Known Text) representation of the geometry
// to the input slice.
func (p Point) AppendWKB(dst []byte) []byte {
	marsh := newWKBMarshaller(dst)
	marsh.writeByteOrder()
	marsh.writeGeomType(TypePoint, p.CoordinatesType())
	if !p.full {
		p.coords.X = math.NaN()
		p.coords.Y = math.NaN()
		p.coords.Z = math.NaN()
		p.coords.M = math.NaN()
	}
	marsh.writeCoordinates(p.coords)
	return marsh.buf
}

// ConvexHull returns the geometry representing the smallest convex geometry
// that contains this geometry.
func (p Point) ConvexHull() Geometry {
	return convexHull(p.AsGeometry())
}

// MarshalJSON implements the encoding/json.Marshaller interface by encoding
// this geometry as a GeoJSON geometry object.
func (p Point) MarshalJSON() ([]byte, error) {
	var dst []byte
	dst = append(dst, `{"type":"Point","coordinates":`...)
	if p.full {
		dst = appendGeoJSONCoordinate(dst, p.coords)
	} else {
		dst = append(dst, '[', ']')
	}
	return append(dst, '}'), nil
}

// TransformXY transforms this Point into another Point according to fn.
func (p Point) TransformXY(fn func(XY) XY, opts ...ConstructorOption) (Point, error) {
	if !p.full {
		return p, nil
	}
	newC := p.coords
	newC.XY = fn(newC.XY)
	return NewPoint(newC, opts...)
}

// Centroid of a point is that point.
func (p Point) Centroid() Point {
	return p.Force2D()
}

// Reverse in the case of Point outputs the same point.
func (p Point) Reverse() Point {
	return p
}

// AsMultiPoint is a convenience function that converts this Point into a
// MultiPoint.
func (p Point) AsMultiPoint() MultiPoint {
	return NewMultiPoint([]Point{p})
}

// CoordinatesType returns the CoordinatesType used to represent the Point.
func (p Point) CoordinatesType() CoordinatesType {
	return p.coords.Type
}

// ForceCoordinatesType returns a new Point with a different CoordinatesType. If a dimension
// is added, then new values are populated with 0.
func (p Point) ForceCoordinatesType(newCType CoordinatesType) Point {
	if !p.full {
		return NewEmptyPoint(newCType)
	}
	if newCType.Is3D() != p.coords.Type.Is3D() {
		p.coords.Z = 0
	}
	if newCType.IsMeasured() != p.coords.Type.IsMeasured() {
		p.coords.M = 0
	}
	p.coords.Type = newCType
	return p
}

// Force2D returns a copy of the Point with Z and M values removed.
func (p Point) Force2D() Point {
	return p.ForceCoordinatesType(DimXY)
}

// PointOnSurface returns the original Point.
func (p Point) PointOnSurface() Point {
	return p.Force2D()
}

func (p Point) asXYs() []XY {
	if xy, ok := p.XY(); ok {
		return []XY{xy}
	}
	return nil
}

// DumpCoordinates returns a Sequence representing the point. For an empty
// Point, the Sequence will be empty. For a non-empty Point, the Sequence will
// contain the single set of coordinates representing the point.
func (p Point) DumpCoordinates() Sequence {
	ctype := p.CoordinatesType()
	var floats []float64
	coords, ok := p.Coordinates()
	if ok {
		n := ctype.Dimension()
		floats = coords.appendFloat64s(make([]float64, 0, n))
	}
	seq := NewSequence(floats, ctype)
	seq.assertNoUnusedCapacity()
	return seq
}

// Summary returns a text summary of the Point following a similar format to https://postgis.net/docs/ST_Summary.html.
func (p Point) Summary() string {
	var pointSuffix string
	numPoints := 1
	if p.IsEmpty() {
		numPoints = 0
		pointSuffix = "s"
	}
	return fmt.Sprintf("%s[%s] with %d point%s", p.Type(), p.CoordinatesType(), numPoints, pointSuffix)
}

// String returns the string representation of the Point.
func (p Point) String() string {
	return p.Summary()
}<|MERGE_RESOLUTION|>--- conflicted
+++ resolved
@@ -45,22 +45,6 @@
 	return Point{Coordinates{Type: ctype}, false}
 }
 
-<<<<<<< HEAD
-// NewPointFromXY creates a new point from an XY.
-func NewPointFromXY(xy XY, _ ...ConstructorOption) (Point, error) {
-	return NewPoint(Coordinates{XY: xy, Type: DimXY})
-}
-
-func mustNewPointFromXY(xy XY, opts ...ConstructorOption) Point {
-	pt, err := NewPointFromXY(xy, opts...)
-	if err != nil {
-		panic(fmt.Sprintf("could not construct point from xy: %v", err))
-	}
-	return pt
-}
-
-=======
->>>>>>> 07f23565
 // Type returns the GeometryType for a Point
 func (p Point) Type() GeometryType {
 	return TypePoint
