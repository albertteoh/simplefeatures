--- conflicted
+++ resolved
@@ -19,8 +19,6 @@
 	dcel.assignFaces()
 	dcel.populateInSetLabels()
 
-	//dumpDCEL(dcel)
-
 	return dcel, nil
 }
 
@@ -36,14 +34,6 @@
 	faces     []*faceRecord // only populated in the overlay
 	halfEdges map[[2]XY]*halfEdgeRecord
 	vertices  map[XY]*vertexRecord
-}
-
-func newDCEL() *doublyConnectedEdgeList {
-	return &doublyConnectedEdgeList{
-		faces:     nil,
-		halfEdges: make(map[[2]XY]*halfEdgeRecord),
-		vertices:  make(map[XY]*vertexRecord),
-	}
 }
 
 type faceRecord struct {
@@ -105,7 +95,6 @@
 	}
 }
 
-<<<<<<< HEAD
 // operand represents either the first (A) or second (B) geometry in a binary
 // operation (such as Union or Covers).
 type operand int
@@ -123,228 +112,4 @@
 type location struct {
 	interior bool
 	boundary bool
-=======
-func (d *doublyConnectedEdgeList) addVertices(interactions map[XY]struct{}) {
-	for xy := range interactions {
-		d.vertices[xy] = &vertexRecord{
-			coords:    xy,
-			incidents: make(map[*halfEdgeRecord]struct{}),
-		}
-	}
-}
-
-func (d *doublyConnectedEdgeList) addGeometry(g Geometry, operand operand, interactions map[XY]struct{}) {
-	switch g.Type() {
-	case TypePolygon:
-		poly := g.MustAsPolygon()
-		d.addPolygon(poly, operand, interactions)
-	case TypeMultiPolygon:
-		mp := g.MustAsMultiPolygon()
-		d.addMultiPolygon(mp, operand, interactions)
-	case TypeLineString:
-		ls := g.MustAsLineString()
-		d.addLineString(ls, operand, interactions)
-	case TypeMultiLineString:
-		mls := g.MustAsMultiLineString()
-		d.addMultiLineString(mls, operand, interactions)
-	case TypePoint:
-		pt := g.MustAsPoint()
-		d.addPoint(pt, operand)
-	case TypeMultiPoint:
-		mp := g.MustAsMultiPoint()
-		d.addMultiPoint(mp, operand)
-	case TypeGeometryCollection:
-		gc := g.MustAsGeometryCollection()
-		d.addGeometryCollection(gc, operand, interactions)
-	default:
-		panic(fmt.Sprintf("unknown geometry type: %v", g.Type()))
-	}
-}
-
-func (d *doublyConnectedEdgeList) addMultiPolygon(mp MultiPolygon, operand operand, interactions map[XY]struct{}) {
-	for i := 0; i < mp.NumPolygons(); i++ {
-		d.addPolygon(mp.PolygonN(i), operand, interactions)
-	}
-}
-
-func (d *doublyConnectedEdgeList) addPolygon(poly Polygon, operand operand, interactions map[XY]struct{}) {
-	poly = poly.ForceCCW()
-	for _, ring := range poly.DumpRings() {
-		forEachNonInteractingSegment(ring.Coordinates(), interactions, func(segment Sequence, _ int) {
-			e := d.addOrGetEdge(segment)
-			e.start.src[operand] = true
-			e.end.src[operand] = true
-			e.fwd.srcEdge[operand] = true
-			e.rev.srcEdge[operand] = true
-			e.fwd.srcFace[operand] = true
-
-			// TODO: is this treatment of boundary correct? It may not follow
-			// the odd-even rule if the node occurs multiple times due to
-			// geometry collections.
-			e.start.locations[operand].boundary = true
-		})
-	}
-}
-
-func (d *doublyConnectedEdgeList) addMultiLineString(mls MultiLineString, operand operand, interactions map[XY]struct{}) {
-	for i := 0; i < mls.NumLineStrings(); i++ {
-		d.addLineString(mls.LineStringN(i), operand, interactions)
-	}
-}
-
-func (d *doublyConnectedEdgeList) addLineString(ls LineString, operand operand, interactions map[XY]struct{}) {
-	seq := ls.Coordinates()
-	forEachNonInteractingSegment(seq, interactions, func(segment Sequence, startIdx int) {
-		edge := d.addOrGetEdge(segment)
-		edge.start.src[operand] = true
-		edge.end.src[operand] = true
-		edge.fwd.srcEdge[operand] = true
-		edge.rev.srcEdge[operand] = true
-
-		// TODO: This modelling of location is complicated. Could it just be a
-		// tri-value enum instead?
-
-		for _, c := range [2]struct {
-			v          *vertexRecord
-			onBoundary bool
-		}{
-			{edge.start, startIdx == 0 && !ls.IsClosed()},
-			{edge.end, startIdx+segment.Length() == seq.Length() && !ls.IsClosed()},
-		} {
-			if !c.v.locations[operand].boundary && !c.v.locations[operand].interior {
-				if c.onBoundary {
-					c.v.locations[operand].boundary = true
-				} else {
-					c.v.locations[operand].interior = true
-				}
-			} else {
-				if c.onBoundary {
-					if c.v.locations[operand].boundary {
-						c.v.locations[operand].boundary = false
-						c.v.locations[operand].interior = true
-					} else {
-						c.v.locations[operand].boundary = true
-						c.v.locations[operand].interior = false
-					}
-				} else {
-					c.v.locations[operand].interior = true
-				}
-			}
-		}
-
-	})
-}
-
-func (d *doublyConnectedEdgeList) addMultiPoint(mp MultiPoint, operand operand) {
-	n := mp.NumPoints()
-	for i := 0; i < n; i++ {
-		d.addPoint(mp.PointN(i), operand)
-	}
-}
-
-func (d *doublyConnectedEdgeList) addPoint(pt Point, operand operand) {
-	xy, ok := pt.XY()
-	if !ok {
-		return
-	}
-	v := d.vertices[xy]
-	v.src[operand] = true
-	v.locations[operand].interior = true
-}
-
-func (d *doublyConnectedEdgeList) addGeometryCollection(gc GeometryCollection, operand operand, interactions map[XY]struct{}) {
-	n := gc.NumGeometries()
-	for i := 0; i < n; i++ {
-		d.addGeometry(gc.GeometryN(i), operand, interactions)
-	}
-}
-
-func (d *doublyConnectedEdgeList) addGhosts(mls MultiLineString, interactions map[XY]struct{}) {
-	for i := 0; i < mls.NumLineStrings(); i++ {
-		seq := mls.LineStringN(i).Coordinates()
-		forEachNonInteractingSegment(seq, interactions, func(segment Sequence, _ int) {
-			// No need to update labels/locations since ghosts since these only
-			// apply to input geometries.
-			_ = d.addOrGetEdge(segment)
-		})
-	}
-}
-
-type edge struct {
-	start, end *vertexRecord
-	fwd, rev   *halfEdgeRecord
-}
-
-func (d *doublyConnectedEdgeList) addOrGetEdge(segment Sequence) edge {
-	if n := segment.Length(); n < 2 {
-		panic(fmt.Sprintf("segment of length less than 2: %d", n))
-	}
-
-	reverseSegment := segment.Reverse()
-	startXY := segment.GetXY(0)
-	endXY := reverseSegment.GetXY(0)
-
-	fwd := d.getOrAddHalfEdge(segment)
-	rev := d.getOrAddHalfEdge(reverseSegment)
-
-	startV := d.vertices[startXY]
-	endV := d.vertices[endXY]
-
-	startV.incidents[fwd] = struct{}{}
-	endV.incidents[rev] = struct{}{}
-
-	fwd.origin = startV
-	rev.origin = endV
-	fwd.twin = rev
-	rev.twin = fwd
-	fwd.next = rev
-	fwd.prev = rev
-	rev.next = fwd
-	rev.prev = fwd
-
-	return edge{
-		start: startV,
-		end:   endV,
-		fwd:   fwd,
-		rev:   rev,
-	}
-}
-
-func (d *doublyConnectedEdgeList) getOrAddHalfEdge(segment Sequence) *halfEdgeRecord {
-	k := [2]XY{
-		segment.GetXY(0),
-		segment.GetXY(1),
-	}
-	e, ok := d.halfEdges[k]
-	if !ok {
-		e = &halfEdgeRecord{seq: segment}
-		d.halfEdges[k] = e
-	}
-	return e
-}
-
-func forEachNonInteractingSegment(seq Sequence, interactions map[XY]struct{}, fn func(Sequence, int)) {
-	n := seq.Length()
-	i := 0
-	for i < n-1 {
-		// Find the next interaction point after i. This will be the
-		// end of the next non-interacting segment.
-		start := i
-		var end int
-		for j := i + 1; j < n; j++ {
-			if _, ok := interactions[seq.GetXY(j)]; ok {
-				end = j
-				break
-			}
-		}
-
-		// Execute the callback with the segment.
-		segment := seq.Slice(start, end+1)
-		fn(segment, start)
-
-		// On the next iteration, start the next edge at the end of
-		// this one.
-		i = end
-	}
->>>>>>> a40e5714
 }