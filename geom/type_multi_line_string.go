package geom

import (
	"bytes"
	"database/sql/driver"
	"io"
	"unsafe"
)

// MultiLineString is a multicurve whose elements are LineStrings.
//
// Its assertions are:
//
// 1. It must be made of up zero or more valid LineStrings.
type MultiLineString struct {
	lines []LineString
	ctype CoordinatesType
}

// NewMultiLineString creates a MultiLineString from its constintuent
// LineStrings.
func NewMultiLineString(lines []LineString, opts ...ConstructorOption) (MultiLineString, error) {
	var agg coordinateTypeAggregator
	for _, ls := range lines {
		agg.add(ls.CoordinatesType())
	}
	if agg.err != nil {
		return MultiLineString{}, agg.err
	}
	return MultiLineString{lines, agg.ctype}, nil
}

func NewEmptyMultiLineString(ctype CoordinatesType) MultiLineString {
	return MultiLineString{nil, ctype}
}

// Type return type string for MultiLineString
func (m MultiLineString) Type() string {
	return multiLineStringType
}

// AsGeometry converts this MultiLineString into a Geometry.
func (m MultiLineString) AsGeometry() Geometry {
	return Geometry{multiLineStringTag, unsafe.Pointer(&m)}
}

// NumLineStrings gives the number of LineString elements in the
// MultiLineString.
func (m MultiLineString) NumLineStrings() int {
	return len(m.lines)
}

// LineStringN gives the nth (zero indexed) LineString element.
func (m MultiLineString) LineStringN(n int) LineString {
	return m.lines[n]
}

func (m MultiLineString) AsText() string {
	return string(m.AppendWKT(nil))
}

func (m MultiLineString) AppendWKT(dst []byte) []byte {
	dst = appendWKTHeader(dst, "MULTILINESTRING", m.ctype)
	if len(m.lines) == 0 {
		return appendWKTEmpty(dst)
	}
	dst = append(dst, '(')
	for i, line := range m.lines {
		if i > 0 {
			dst = append(dst, ',')
		}
		dst = line.appendWKTBody(dst)
	}
	return append(dst, ')')
}

// IsSimple returns true iff the following conditions hold:
//
// 1. Each element (a LineString) is simple.
//
// 2. The intersection between any two distinct elements occurs at points that
// are on the boundaries of both elements.
func (m MultiLineString) IsSimple() bool {
	for _, ls := range m.lines {
		if !ls.IsSimple() {
			return false
		}
	}
	for i := 0; i < len(m.lines); i++ {
		for j := i + 1; j < len(m.lines); j++ {
			// Ignore any intersections if the lines are *exactly* the same
			// (ignoring order). This is to match PostGIS and libgeos
			// behaviour. The OGC spec is ambiguous around this case, so it's
			// just easier to follow other implementations for better
			// interoperability.
			if m.lines[i].EqualsExact(m.lines[j].AsGeometry(), IgnoreOrder) {
				continue
			}

			inter := mustIntersection(
				m.lines[i].AsGeometry(),
				m.lines[j].AsGeometry(),
			)
			if inter.IsEmpty() {
				continue
			}
			bound := mustIntersection(
				m.lines[i].Boundary().AsGeometry(),
				m.lines[j].Boundary().AsGeometry(),
			)
			if !inter.EqualsExact(mustIntersection(inter, bound), IgnoreOrder) {
				return false
			}
		}
	}
	return true
}

func (m MultiLineString) Intersection(g Geometry) (Geometry, error) {
	return intersection(m.AsGeometry(), g)
}

func (m MultiLineString) Intersects(g Geometry) bool {
	return hasIntersection(m.AsGeometry(), g)
}

func (m MultiLineString) IsEmpty() bool {
	for _, ls := range m.lines {
		if !ls.IsEmpty() {
			return false
		}
	}
	return true
}

func (m MultiLineString) Envelope() (Envelope, bool) {
	var env Envelope
	var has bool
	for _, ls := range m.lines {
		e, ok := ls.Envelope()
		if !ok {
			continue
		}
		if has {
			env = env.ExpandToIncludeEnvelope(e)
		} else {
			env = e
			has = true
		}
	}
	return env, has
}

func (m MultiLineString) Boundary() MultiPoint {
	counts := make(map[XY]int)
	var uniqueEndpoints []XY
	for _, ls := range m.lines {
		if ls.IsClosed() {
			continue
		}
		for _, pt := range [2]Point{
			ls.StartPoint(),
			ls.EndPoint(),
		} {
			xy, ok := pt.XY()
			if !ok {
				continue
			}
			if counts[xy] == 0 {
				uniqueEndpoints = append(uniqueEndpoints, xy)
			}
			counts[xy]++
		}
	}

	var bound []XY
	for _, xy := range uniqueEndpoints {
		if counts[xy]%2 == 1 {
			bound = append(bound, xy)
		}
	}
	return NewMultiPointXY(bound)
}

func (m MultiLineString) Value() (driver.Value, error) {
	var buf bytes.Buffer
	err := m.AsBinary(&buf)
	return buf.Bytes(), err
}

func (m MultiLineString) AsBinary(w io.Writer) error {
	marsh := newWKBMarshaller(w)
	marsh.writeByteOrder()
	marsh.writeGeomType(wkbGeomTypeMultiLineString, m.ctype)
	n := m.NumLineStrings()
	marsh.writeCount(n)
	for i := 0; i < n; i++ {
		ls := m.LineStringN(i)
		marsh.setErr(ls.AsBinary(w))
	}
	return marsh.err
}

func (m MultiLineString) ConvexHull() Geometry {
	return convexHull(m.AsGeometry())
}

func (m MultiLineString) MarshalJSON() ([]byte, error) {
	var dst []byte
	dst = append(dst, `{"type":"MultiLineString","coordinates":`...)
	dst = appendGeoJSONSequences(dst, m.Coordinates())
	dst = append(dst, '}')
	return dst, nil
}

// Coordinates returns the coordinates of each constintuent LineString in the
// MultiLineString.
func (m MultiLineString) Coordinates() []Sequence {
	n := m.NumLineStrings()
	seqs := make([]Sequence, n)
	for i := 0; i < n; i++ {
		seqs[i] = m.LineStringN(i).Coordinates()
	}
	return seqs
}

// TransformXY transforms this MultiLineString into another MultiLineString according to fn.
<<<<<<< HEAD
func (m MultiLineString) TransformXY(fn func(XY) XY, opts ...ConstructorOption) (Geometry, error) {
	n := m.NumLineStrings()
	transformed := make([]LineString, n)
	for i := 0; i < n; i++ {
		var err error
		transformed[i], err = NewLineStringFromSequence(
			transformSequence(m.LineStringN(i).Coordinates(), fn),
			opts...,
		)
		if err != nil {
			return Geometry{}, err
		}
	}
	mls, err := NewMultiLineString(transformed, opts...)
	return mls.AsGeometry(), err
=======
func (m MultiLineString) TransformXY(fn func(XY) XY, opts ...ConstructorOption) (MultiLineString, error) {
	coords := m.Coordinates()
	transform2dCoords(coords, fn)
	mls, err := NewMultiLineStringC(coords, opts...)
	return mls, err
>>>>>>> 73a5608a
}

// EqualsExact checks if this MultiLineString is exactly equal to another MultiLineString.
func (m MultiLineString) EqualsExact(other Geometry, opts ...EqualsExactOption) bool {
	return other.IsMultiLineString() &&
		multiLineStringExactEqual(m, other.AsMultiLineString(), opts)
}

// IsValid checks if this MultiLineString is valid
func (m MultiLineString) IsValid() bool {
	for _, ls := range m.lines {
		if !ls.IsValid() {
			return false
		}
	}
	return true
}

// Length gives the sum of the lengths of the constituent members of the multi
// line string.
func (m MultiLineString) Length() float64 {
	var sum float64
	for _, ln := range m.lines {
		sum += ln.Length()
	}
	return sum
}

// Centroid gives the centroid of the coordinates of the multi line string.
func (m MultiLineString) Centroid() Point {
	var sumXY XY
	var sumLength float64
	for i := 0; i < m.NumLineStrings(); i++ {
		ls := m.LineStringN(i)
		xy, length := sumCentroidAndLengthOfLineString(ls)
		sumXY = sumXY.Add(xy)
		sumLength += length
	}
	if sumLength == 0 {
		return NewEmptyPoint(XYOnly)
	}
	return NewPointXY(sumXY.Scale(1.0 / sumLength))
}

// Reverse in the case of MultiLineString outputs each component line string in their
// original order, each individually reversed.
func (m MultiLineString) Reverse() MultiLineString {
	linestrings := make([]LineString, len(m.lines))
	// Form the reversed slice.
	for i := 0; i < len(m.lines); i++ {
		linestrings[i] = m.lines[i].Reverse()
	}
	return MultiLineString{linestrings, m.ctype}
}

func (m MultiLineString) CoordinatesType() CoordinatesType {
	return m.ctype
}<|MERGE_RESOLUTION|>--- conflicted
+++ resolved
@@ -225,8 +225,7 @@
 }
 
 // TransformXY transforms this MultiLineString into another MultiLineString according to fn.
-<<<<<<< HEAD
-func (m MultiLineString) TransformXY(fn func(XY) XY, opts ...ConstructorOption) (Geometry, error) {
+func (m MultiLineString) TransformXY(fn func(XY) XY, opts ...ConstructorOption) (MultiLineString, error) {
 	n := m.NumLineStrings()
 	transformed := make([]LineString, n)
 	for i := 0; i < n; i++ {
@@ -236,18 +235,11 @@
 			opts...,
 		)
 		if err != nil {
-			return Geometry{}, err
+			return MultiLineString{}, err
 		}
 	}
 	mls, err := NewMultiLineString(transformed, opts...)
-	return mls.AsGeometry(), err
-=======
-func (m MultiLineString) TransformXY(fn func(XY) XY, opts ...ConstructorOption) (MultiLineString, error) {
-	coords := m.Coordinates()
-	transform2dCoords(coords, fn)
-	mls, err := NewMultiLineStringC(coords, opts...)
 	return mls, err
->>>>>>> 73a5608a
 }
 
 // EqualsExact checks if this MultiLineString is exactly equal to another MultiLineString.
