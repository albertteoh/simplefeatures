--- conflicted
+++ resolved
@@ -122,13 +122,8 @@
 				continue
 			}
 			items = append(items, rtree.BulkItem{
-<<<<<<< HEAD
-				ln.uncheckedEnvelope().box(),
-				toRecordID(i, j),
-=======
-				Box:      ln.envelope().box(),
+				Box:      ln.uncheckedEnvelope().box(),
 				RecordID: toRecordID(i, j),
->>>>>>> ee131b20
 			})
 		}
 	}
