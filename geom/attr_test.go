package geom_test

import (
	"math"
	"strconv"
	"strings"
	"testing"

	. "github.com/peterstace/simplefeatures/geom"
)

func TestIsEmptyDimension(t *testing.T) {
	for _, tt := range []struct {
		wkt       string
		wantEmpty bool
		wantDim   int
	}{
		{"POINT EMPTY", true, 0},
		{"POINT(1 1)", false, 0},
		{"LINESTRING EMPTY", true, 1},
		{"LINESTRING(0 0,1 1)", false, 1},
		{"LINESTRING(0 0,1 1,2 2)", false, 1},
		{"LINESTRING(0 0,1 1,1 0,0 0)", false, 1},
		{"POLYGON EMPTY", true, 2},
		{"POLYGON((0 0,1 1,1 0,0 0))", false, 2},
		{"MULTIPOINT EMPTY", true, 0},
		{"MULTIPOINT((0 0))", false, 0},
		{"MULTIPOINT((0 0),(1 1))", false, 0},
		{"MULTILINESTRING EMPTY", true, 1},
		{"MULTILINESTRING((0 0,1 1,2 2))", false, 1},
		{"MULTILINESTRING(EMPTY)", true, 1},
		{"MULTIPOLYGON EMPTY", true, 2},
		{"MULTIPOLYGON(((0 0,1 0,1 1,0 0)))", false, 2},
		{"MULTIPOLYGON(((0 0,1 0,1 1,0 0)))", false, 2},
		{"MULTIPOLYGON(EMPTY)", true, 2},
		{"GEOMETRYCOLLECTION EMPTY", true, 0},
		{"GEOMETRYCOLLECTION(POINT EMPTY)", true, 0},
		{"GEOMETRYCOLLECTION(POLYGON EMPTY)", true, 2},
		{"GEOMETRYCOLLECTION(POINT(1 1))", false, 0},
		{"GEOMETRYCOLLECTION(POINT(1 1),LINESTRING(0 0,1 1))", false, 1},
		{"GEOMETRYCOLLECTION(POLYGON((0 0,1 1,1 0,0 0)),POINT(1 1),LINESTRING(0 0,1 1))", false, 2},
	} {
		t.Run(tt.wkt, func(t *testing.T) {
			geom, err := UnmarshalWKT(strings.NewReader(tt.wkt))
			if err != nil {
				t.Fatal(err)
			}
			t.Run("IsEmpty_"+tt.wkt, func(t *testing.T) {
				gotEmpty := geom.IsEmpty()
				if gotEmpty != tt.wantEmpty {
					t.Errorf("want=%v got=%v", tt.wantEmpty, gotEmpty)
				}
			})
			t.Run("Dimension_"+tt.wkt, func(t *testing.T) {
				gotDim := geom.Dimension()
				if gotDim != tt.wantDim {
					t.Errorf("want=%v got=%v", tt.wantDim, gotDim)
				}
			})
		})
	}
}

func TestEnvelope(t *testing.T) {
	xy := func(x, y float64) XY {
		return XY{x, y}
	}
	for i, tt := range []struct {
		wkt string
		min XY
		max XY
	}{
		{"POINT(1 1)", xy(1, 1), xy(1, 1)},
		{"LINESTRING(1 2,3 4)", xy(1, 2), xy(3, 4)},
		{"LINESTRING(4 1,2 3)", xy(2, 1), xy(4, 3)},
		{"LINESTRING(1 1,3 1,2 2,2 4)", xy(1, 1), xy(3, 4)},
		{"POLYGON((1 1,3 1,2 2,2 4,1 1))", xy(1, 1), xy(3, 4)},
		{"MULTIPOINT(1 1,3 1,2 2,2 4,1 1)", xy(1, 1), xy(3, 4)},
		{"MULTILINESTRING((1 1,3 1,2 2,2 4,1 1),(4 1,4 2))", xy(1, 1), xy(4, 4)},
		{"MULTILINESTRING((4 1,4 2),(1 1,3 1,2 2,2 4,1 1))", xy(1, 1), xy(4, 4)},
		{"MULTIPOLYGON(((4 1,4 2,3 2,4 1)),((1 1,3 1,2 2,2 4,1 1)))", xy(1, 1), xy(4, 4)},
		{"GEOMETRYCOLLECTION(POINT(4 1),POINT(2 3))", xy(2, 1), xy(4, 3)},
		{"GEOMETRYCOLLECTION(GEOMETRYCOLLECTION(POINT(4 1),POINT(2 3)))", xy(2, 1), xy(4, 3)},
	} {
		t.Run(strconv.Itoa(i), func(t *testing.T) {
			t.Log("wkt:", tt.wkt)
			g := geomFromWKT(t, tt.wkt)
			env, have := g.Envelope()
			if !have {
				t.Fatalf("expected to have envelope but didn't")
			}
			if !env.Min().Equals(tt.min) {
				t.Errorf("min: got=%v want=%v", env.Min(), tt.min)
			}
			if !env.Max().Equals(tt.max) {
				t.Errorf("max: got=%v want=%v", env.Max(), tt.max)
			}
		})
	}
}

func TestNoEnvelope(t *testing.T) {
	for _, wkt := range []string{
		"POINT EMPTY",
		"MULTIPOINT EMPTY",
		"MULTILINESTRING EMPTY",
		"MULTIPOLYGON EMPTY",
		"GEOMETRYCOLLECTION EMPTY",
		"GEOMETRYCOLLECTION(POINT EMPTY)",
	} {
		t.Run(wkt, func(t *testing.T) {
			g := geomFromWKT(t, wkt)
			if _, have := g.Envelope(); have {
				t.Errorf("have envelope but expected not to")
			}
		})
	}
}

func TestIsSimple(t *testing.T) {
	for i, tt := range []struct {
		wkt        string
		wantSimple bool
	}{
		{"POINT EMPTY", true},
		{"POINT(1 2)", true},

		{"LINESTRING EMPTY", true},
		{"LINESTRING(0 0,1 2)", true},
		{"LINESTRING(0 0,1 1,1 1)", true},
		{"LINESTRING(0 0,0 0,1 1)", true},
		{"LINESTRING(0 0,1 1,0 0)", false},
		{"LINESTRING(0 0,1 1,0 1)", true},
		{"LINESTRING(0 0,1 1,0 1,0 0)", true},
		{"LINESTRING(0 0,1 1,0 1,1 0)", false},
		{"LINESTRING(0 0,1 1,0 1,1 0,0 0)", false},
		{"LINESTRING(0 0,1 1,0 1,1 0,2 0)", false},
		{"LINESTRING(0 0,1 1,0 1,0 0,1 1)", false},
		{"LINESTRING(0 0,1 1,0 1,0 0,2 2)", false},
		{"LINESTRING(1 1,2 2,0 0)", false},
		{"LINESTRING(1 1,2 2,3 2,3 3,0 0)", false},
		{"LINESTRING(0 0,1 1,2 2)", true},

		{"POLYGON((0 0,0 1,1 0,0 0))", true},

		{"MULTIPOINT((1 2),(3 4),(5 6))", true},
		{"MULTIPOINT((1 2),(3 4),(1 2))", false},
		{"MULTIPOINT EMPTY", true},

		{"POLYGON EMPTY", true},

		{"MULTILINESTRING EMPTY", true},
		{"MULTILINESTRING((0 0,1 0))", true},
		{"MULTILINESTRING((0 0,1 0,0 1,0 0))", true},
		{"MULTILINESTRING((0 0,1 1,2 2),(0 2,1 1,2 0))", false},
		{"MULTILINESTRING((0 0,2 1,4 2),(4 2,2 3,0 4))", true},
		{"MULTILINESTRING((0 0,2 0,4 0),(2 0,2 1))", false},

		// Cases for reproducing bugs.
		{"MULTILINESTRING((0 0,0 1,1 1),(0 1,0 0,1 0))", false},
		{"MULTILINESTRING((0 0,1 0),(0 1,1 1))", true},
		{"MULTILINESTRING((0 0,3 0,3 3,0 3,0 0),(1 1,2 1,2 2,1 2,1 1))", true},
		{"MULTILINESTRING((1 1,1 0,0 0),(1 1,0 1,0 0))", true},

		// Cases for behaviour around duplicated lines. These cases are to
		// match PostGIS and libgeos behaviour (the OGC spec is unclear about
		// what the behaviour should be).
		{"MULTILINESTRING((1 1,2 2),(1 1,2 2))", true},
		{"MULTILINESTRING((1 1,2 2),(2 2,1 1))", true},
		{"MULTILINESTRING((1 1,2 2),(1 1,2 2,3 3))", false},
		{"MULTILINESTRING((1 1,2 2),(2 2,1 1,3 1))", false},

		{"MULTIPOLYGON(((0 0,1 0,0 1,0 0)))", true},
	} {
		t.Run(strconv.Itoa(i), func(t *testing.T) {
			got, defined := geomFromWKT(t, tt.wkt).IsSimple()
			if !defined {
				t.Fatal("not defined")
			}
			if got != tt.wantSimple {
				t.Logf("wkt: %s", tt.wkt)
				t.Errorf("got=%v want=%v", got, tt.wantSimple)
			}
		})
	}
}

func TestIsSimpleGeometryCollection(t *testing.T) {
	_, defined := geomFromWKT(t, "GEOMETRYCOLLECTION(POINT(1 2))").IsSimple()
	expectBoolEq(t, defined, false)
}

func TestBoundary(t *testing.T) {
	for i, tt := range []struct {
		wkt, boundary string
	}{
		{"POINT EMPTY", "POINT EMPTY"},
		{"LINESTRING EMPTY", "LINESTRING EMPTY"},
		{"POLYGON EMPTY", "POLYGON EMPTY"},
		{"MULTIPOINT EMPTY", "MULTIPOINT EMPTY"},
		{"MULTILINESTRING EMPTY", "MULTILINESTRING EMPTY"},
		{"MULTIPOLYGON EMPTY", "MULTIPOLYGON EMPTY"},

		{"POINT(1 2)", "GEOMETRYCOLLECTION EMPTY"},
		{"LINESTRING(1 2,3 4)", "MULTIPOINT(1 2,3 4)"},
		{"LINESTRING(1 2,3 4,5 6)", "MULTIPOINT(1 2,5 6)"},
		{"LINESTRING(1 2,3 4,5 6,7 8)", "MULTIPOINT(1 2,7 8)"},
		{"LINESTRING(0 0,1 0,0 1,0 0)", "MULTIPOINT EMPTY"},

		{"POLYGON((0 0,1 0,1 1,0 1,0 0))", "LINESTRING(0 0,1 0,1 1,0 1,0 0)"},
		{"POLYGON((0 0,3 0,3 3,0 3,0 0),(1 1,2 1,2 2,1 2,1 1))", "MULTILINESTRING((0 0,3 0,3 3,0 3,0 0),(1 1,2 1,2 2,1 2,1 1))"},

		{"MULTIPOINT((1 2))", "GEOMETRYCOLLECTION EMPTY"},
		{"MULTIPOINT((1 2),(3 4))", "GEOMETRYCOLLECTION EMPTY"},

		{
			"MULTILINESTRING((0 0,1 1))",
			"MULTIPOINT(0 0,1 1)",
		},
		{
			"MULTILINESTRING((0 0,1 0),(0 1,1 1))",
			"MULTIPOINT(0 0,1 0,0 1,1 1)",
		},
		{
			"MULTILINESTRING((0 0,1 1),(1 1,1 0))",
			"MULTIPOINT(0 0,1 0)",
		},
		{
			"MULTILINESTRING((0 0,1 0,1 1),(0 0,0 1,1 1))",
			"MULTIPOINT EMPTY",
		},
		{
			"MULTILINESTRING((0 0,1 1),(0 1,1 1),(1 0,1 1))",
			"MULTIPOINT(0 0,1 1,0 1,1 0)",
		},
		{
			"MULTILINESTRING((0 0,0 1,1 1),(0 1,0 0,1 0))",
			"MULTIPOINT(0 0,1 1,0 1,1 0)",
		},
		{
			"MULTILINESTRING((0 1,1 1),(1 1,1 0),(1 1,2 1),(1 2,1 1))",
			"MULTIPOINT(0 1,1 0,2 1,1 2)",
		},
		{
			"MULTILINESTRING((1 1,2 2),(1 1,2 2))",
			"MULTIPOINT EMPTY",
		},

		{
			"MULTIPOLYGON(((0 0,3 0,3 3,0 3,0 0),(1 1,2 1,2 2,1 2,1 1)),((4 0,5 0,5 1,4 1,4 0)))",
			"MULTILINESTRING((0 0,3 0,3 3,0 3,0 0),(1 1,2 1,2 2,1 2,1 1),(4 0,5 0,5 1,4 1,4 0))",
		},
		{
			"MULTIPOLYGON(((0 0,3 0,3 3,0 3,0 0)))",
			"MULTILINESTRING((0 0,3 0,3 3,0 3,0 0))",
		},

		{
			"GEOMETRYCOLLECTION EMPTY",
			"GEOMETRYCOLLECTION EMPTY",
		},
		{
			"GEOMETRYCOLLECTION(GEOMETRYCOLLECTION EMPTY)",
			"GEOMETRYCOLLECTION(GEOMETRYCOLLECTION EMPTY)",
		},
		{
			"GEOMETRYCOLLECTION(POINT EMPTY, GEOMETRYCOLLECTION EMPTY)",
			"GEOMETRYCOLLECTION(POINT EMPTY, GEOMETRYCOLLECTION EMPTY)",
		},
		{
			"GEOMETRYCOLLECTION(POINT(1 1))",
			"GEOMETRYCOLLECTION EMPTY",
		},
		{
			`GEOMETRYCOLLECTION(
				LINESTRING(1 0,0 5,5 2),
				POINT(2 3),
				POLYGON((0 0,1 0,0 1,0 0))
			)`,
			`GEOMETRYCOLLECTION(
				MULTIPOINT(1 0,5 2),
				LINESTRING(0 0,1 0,0 1,0 0)
			)`,
		},
	} {
		t.Run(strconv.Itoa(i), func(t *testing.T) {
			want := geomFromWKT(t, tt.boundary)
			got := geomFromWKT(t, tt.wkt).Boundary()
			expectGeomEq(t, got, want)
		})
	}
}

func TestCoordinates(t *testing.T) {
	cmp0d := func(t *testing.T, got Coordinates, want [2]float64) {
		if got.XY.X != want[0] {
			t.Errorf("coordinate mismatch: got=%v want=%v", got, want)
		}
		if got.XY.Y != want[1] {
			t.Errorf("coordinate mismatch: got=%v want=%v", got, want)
		}
	}
	cmp1d := func(t *testing.T, got []Coordinates, want [][2]float64) {
		if len(got) != len(want) {
			t.Errorf("length mismatch: got=%v want=%v", len(got), len(want))
		}
		for i := range got {
			cmp0d(t, got[i], want[i])
		}
	}
	cmp2d := func(t *testing.T, got [][]Coordinates, want [][][2]float64) {
		if len(got) != len(want) {
			t.Errorf("length mismatch: got=%v want=%v", len(got), len(want))
		}
		for i := range got {
			cmp1d(t, got[i], want[i])
		}
	}
	cmp3d := func(t *testing.T, got [][][]Coordinates, want [][][][2]float64) {
		if len(got) != len(want) {
			t.Errorf("length mismatch: got=%v want=%v", len(got), len(want))
		}
		for i := range got {
			cmp2d(t, got[i], want[i])
		}
	}
	t.Run("Point", func(t *testing.T) {
		cmp0d(t,
			geomFromWKT(t, "POINT(1 2)").AsPoint().Coordinates(),
			[2]float64{1, 2},
		)
	})
	t.Run("Line-LineString-MultiPoint", func(t *testing.T) {
		cmp1d(t,
			geomFromWKT(t, "LINESTRING(0 1,2 3)").AsLine().Coordinates(),
			[][2]float64{{0, 1}, {2, 3}},
		)
		cmp1d(t,
			geomFromWKT(t, "LINESTRING(0 1,2 3,4 5)").AsLineString().Coordinates(),
			[][2]float64{{0, 1}, {2, 3}, {4, 5}},
		)
		cmp1d(t,
			geomFromWKT(t, "MULTIPOINT(0 1,2 3,4 5)").AsMultiPoint().Coordinates(),
			[][2]float64{{0, 1}, {2, 3}, {4, 5}},
		)
	})
	t.Run("Polygon-MultiLineString", func(t *testing.T) {
		cmp2d(t,
			geomFromWKT(t, "POLYGON((0 0,0 10,10 0,0 0),(2 2,2 7,7 2,2 2))").AsPolygon().Coordinates(),
			[][][2]float64{
				{{0, 0}, {0, 10}, {10, 0}, {0, 0}},
				{{2, 2}, {2, 7}, {7, 2}, {2, 2}},
			},
		)
		cmp2d(t,
			geomFromWKT(t, "MULTILINESTRING((0 0,0 10,10 0,0 0),(2 2,2 8,8 2,2 2))").AsMultiLineString().Coordinates(),
			[][][2]float64{
				{{0, 0}, {0, 10}, {10, 0}, {0, 0}},
				{{2, 2}, {2, 8}, {8, 2}, {2, 2}},
			},
		)
	})
	t.Run("MultiPolygon", func(t *testing.T) {
		cmp3d(t,
			geomFromWKT(t, `
				MULTIPOLYGON(
					(
						(0 0,0 10,10 0,0 0),
						(2 2,2 7,7 2,2 2)
					),
					(
						(100 100,100 110,110 100,100 100),
						(102 102,102 107,107 102,102 102)
					)
				)`,
			).AsMultiPolygon().Coordinates(),
			[][][][2]float64{
				{
					{{0, 0}, {0, 10}, {10, 0}, {0, 0}},
					{{2, 2}, {2, 7}, {7, 2}, {2, 2}},
				},
				{
					{{100, 100}, {100, 110}, {110, 100}, {100, 100}},
					{{102, 102}, {102, 107}, {107, 102}, {102, 102}},
				},
			},
		)
	})
}

func TestTransformXY(t *testing.T) {
	transform := func(in XY) XY {
		return XY{in.X * 1.5, in.Y}
	}
	for i, tt := range []struct {
		wktIn, wktOut string
	}{
		{"POINT EMPTY", "POINT EMPTY"},
		{"LINESTRING EMPTY", "LINESTRING EMPTY"},
		{"POLYGON EMPTY", "POLYGON EMPTY"},

		{"POINT(1 3)", "POINT(1.5 3)"},
		{"LINESTRING(1 2,3 4)", "LINESTRING(1.5 2,4.5 4)"},
		{"LINESTRING(1 2,3 4,5 6)", "LINESTRING(1.5 2,4.5 4,7.5 6)"},
		{"POLYGON((0 0,0 1,1 0,0 0))", "POLYGON((0 0,0 1,1.5 0,0 0))"},
		{"MULTIPOINT(0 0,0 1,1 0,0 0)", "MULTIPOINT(0 0,0 1,1.5 0,0 0)"},
		{"MULTILINESTRING((1 2,3 4,5 6))", "MULTILINESTRING((1.5 2,4.5 4,7.5 6))"},
		{"MULTIPOLYGON(((0 0,0 1,1 0,0 0)))", "MULTIPOLYGON(((0 0,0 1,1.5 0,0 0)))"},

		{"GEOMETRYCOLLECTION EMPTY", "GEOMETRYCOLLECTION EMPTY"},
		{"GEOMETRYCOLLECTION(POINT EMPTY)", "GEOMETRYCOLLECTION(POINT EMPTY)"},
		{"GEOMETRYCOLLECTION(POINT(1 2))", "GEOMETRYCOLLECTION(POINT(1.5 2))"},
		{"GEOMETRYCOLLECTION(GEOMETRYCOLLECTION(POINT(1 2)))", "GEOMETRYCOLLECTION(GEOMETRYCOLLECTION(POINT(1.5 2)))"},
	} {
		t.Run(strconv.Itoa(i), func(t *testing.T) {
			g := geomFromWKT(t, tt.wktIn)
			got, err := g.TransformXY(transform)
			expectNoErr(t, err)
			want := geomFromWKT(t, tt.wktOut)
			expectGeomEq(t, got, want)
		})
	}
}

func TestIsRing(t *testing.T) {
	for i, tt := range []struct {
		wkt  string
		want bool
	}{
		{"LINESTRING(0 0,0 1,1 0,0 0)", true},
		{"LINESTRING(0 0,1 1,1 0,0 1,0 0)", false}, // not simple
		{"LINESTRING(0 0,1 0,1 1,0 1)", false},     // not closed
	} {
		t.Run(strconv.Itoa(i), func(t *testing.T) {
			got := geomFromWKT(t, tt.wkt).AsLineString().IsRing()
			if got != tt.want {
				t.Logf("WKT: %v", tt.wkt)
				t.Errorf("got=%v want=%v", got, tt.want)
			}
		})
	}
}

func TestLength(t *testing.T) {
	for i, tt := range []struct {
		wkt  string
		want float64
	}{
		{"LINESTRING(0 0,1 0)", 1},
		{"LINESTRING(5 8,4 9)", math.Sqrt(2)},
		{"LINESTRING(0 0,0 1,1 3)", 1 + math.Sqrt(5)},
		{"MULTILINESTRING((4 2,5 1),(9 2,7 1))", math.Sqrt(2) + math.Sqrt(5)},
		{"MULTILINESTRING((0 0,2 0),(1 0,3 0))", 4},
		{"POINT(1 3)", 0},
		{"MULTIPOINT(0 0,0 1,1 0,0 0)", 0},
		{"POLYGON((0 0,1 1,0 1,0 0))", 0},
		{"POLYGON((0 0,0 3,3 3,3 0,0 0),(1 1,1 2,2 2,2 1,1 1))", 0},
		{"MULTIPOLYGON(((0 0,1 0,0 1,0 0)),((2 1,1 1,2 0,2 1)))", 0},
		{"GEOMETRYCOLLECTION EMPTY", 0},
		{"GEOMETRYCOLLECTION(POINT EMPTY)", 0},
		{"GEOMETRYCOLLECTION(POINT(1 2))", 0},
		{"GEOMETRYCOLLECTION(GEOMETRYCOLLECTION(POINT(1 2)))", 0},
		{`GEOMETRYCOLLECTION(
			LINESTRING(0 0,0 1,1 3),
			POINT(2 3),
			MULTILINESTRING((4 2,5 1),(9 2,7 1)),
			POLYGON((0 0,0 3,3 3,3 0,0 0),(1 1,1 2,2 2,2 1,1 1))
		)`, 1 + math.Sqrt(5) + math.Sqrt(2) + math.Sqrt(5)},
	} {
		t.Run(strconv.Itoa(i), func(t *testing.T) {
			got := geomFromWKT(t, tt.wkt).Length()
			if math.Abs(tt.want-got) > 1e-6 {
				t.Errorf("got=%v want=%v", got, tt.want)
			}
		})
	}
}

func TestArea(t *testing.T) {
	for i, tt := range []struct {
		wkt  string
		want float64
	}{
		{"GEOMETRYCOLLECTION EMPTY", 0},
		{"LINESTRING(1 1,5 5)", 0},
		{"LINESTRING(5 8,4 9)", 0},
		{"LINESTRING(0 0,0 1,1 3)", 0},
		{"MULTILINESTRING((4 2,5 1),(9 2,7 1))", 0},
		{"MULTILINESTRING((0 0,2 0),(1 0,3 0))", 0},
		{"POINT(1 3)", 0},
		{"MULTIPOINT(0 0,0 1,1 0,0 0)", 0},
		{"POLYGON((0 0,1 1,0 1,0 0))", 0.5},
		{"POLYGON((0 0,0 1,1 1,0 0))", 0.5},
		{"POLYGON((0 0,0 1,1 1,1 0,0 0))", 1.0},
		{"POLYGON((0 0,0 3,3 3,3 0,0 0),(1 1,1 2,2 2,2 1,1 1))", 8.0},
		{"MULTIPOLYGON(((0 0,1 0,0 1,0 0)),((2 1,1 1,2 0,2 1)))", 1.0},
		{"GEOMETRYCOLLECTION(POINT EMPTY)", 0},
		{"GEOMETRYCOLLECTION(POINT(1 2))", 0},
		{"GEOMETRYCOLLECTION(GEOMETRYCOLLECTION(POINT(1 2)))", 0},
		{`GEOMETRYCOLLECTION(
			LINESTRING(1 0,0 5,5 2),
			POINT(2 3),
			POLYGON((0 0,0 3,3 3,3 0,0 0),(1 1,1 2,2 2,2 1,1 1))
		)`, 8.0},
		{`GEOMETRYCOLLECTION(GEOMETRYCOLLECTION(
			LINESTRING(1 0,0 5,5 2),
			POINT(2 3),
			MULTIPOLYGON(((0 0,0 3,3 3,3 0,0 0),(1 1,1 2,2 2,2 1,1 1)))
		))`, 8.0},
	} {
		t.Run(strconv.Itoa(i), func(t *testing.T) {
			got := geomFromWKT(t, tt.wkt).Area()
			if got != tt.want {
				t.Errorf("got=%v want=%v", got, tt.want)
			}
		})
	}
}

func TestSignedArea(t *testing.T) {
	testCases := []struct {
		name     string
		input    string
		expected float64
	}{
		{
			name:     "when a polygon is the unit square",
			input:    "POLYGON((0 0,1 0,1 1,0 1,0 0))",
			expected: 1,
		},
		{
			name:     "when a polygon is the unit square wound clockwise",
			input:    "POLYGON((0 0,0 1,1 1,1 0,0 0))",
			expected: -1,
		},
		{
			name: "when a polygon has holes",
			input: `POLYGON(
						(0 0,5 0,5 3,0 3,0 0),
						(1 1,1 2,2 2,2 1,1 1),
						(3 1,3 2,4 2,4 1,3 1)
					)`,
			expected: 13,
		},
		{
			name:     "when a polygon is angular",
			input:    `POLYGON((3 4,5 6,9 5,12 8,5 11,3 4))`,
			expected: 30,
		},
		{
			name:     "when a multipolygon has two polygons",
			input:    `MULTIPOLYGON(((0 0,1 0,1 1,0 1,0 0)),((3 4,5 6,9 5,12 8,5 11,3 4)))`,
			expected: 31,
		},
	}

	for _, tc := range testCases {
		t.Run(tc.name, func(t *testing.T) {
			t.Logf("input: %s", tc.input)
			geom := geomFromWKT(t, tc.input)
			var got float64
			switch {
			case geom.IsPolygon():
				got = geom.AsPolygon().SignedArea()
			case geom.IsMultiPolygon():
				got = geom.AsMultiPolygon().SignedArea()
			default:
				t.Errorf("expected: Polygon or MultiPolygon but got a different type")
			}
			if got != tc.expected {
				t.Errorf("expected: %f, got: %f", tc.expected, got)
			}
		})
	}

}

func TestCentroid(t *testing.T) {
	for i, tt := range []struct {
		wkt  string
		want XY
	}{
		{"GEOMETRYCOLLECTION(LINESTRING(1 0,0 5,5 2),POINT(2 3),POLYGON((0 0,1 0,0 1,0 0)))", XY{1.0 / 3, 1.0 / 3}},
		{"GEOMETRYCOLLECTION(POLYGON((0 0,1 0,0 1,0 0)),POLYGON((2 0,4 0,4 2,2 2,2 0)))", XY{2.7037037037037, 0.925925925925926}},
		{"GEOMETRYCOLLECTION(LINESTRING(1 0,0 5,5 2),POINT(2 3),MULTIPOLYGON EMPTY)", XY{1.5669656263407472, 3.033482813170374}},
		{"GEOMETRYCOLLECTION(POINT(1 3),MULTIPOINT(1 1,2 2,3 3))", XY{7.0 / 4, 9.0 / 4}},
		{"GEOMETRYCOLLECTION(LINESTRING(0 0,1 1))", XY{1.0 / 2, 1.0 / 2}},
		{"GEOMETRYCOLLECTION(GEOMETRYCOLLECTION(LINESTRING(1 2,3 4),POINT(1 5)))", XY{4.0 / 2, 6.0 / 2}},
		{"POINT(1 2)", XY{1.0, 2.0}},
		{"LINESTRING(1 2,3 4)", XY{4.0 / 2, 6.0 / 2}},
		{"LINESTRING(4 3,2 7)", XY{6.0 / 2, 10.0 / 2}},
		{"LINESTRING(0 0,0 1,1 0,0 0)", XY{0.35355339059327373, 0.35355339059327373}},
		{"POLYGON((0 0,1 1,0 1,0 0))", XY{1.0 / 3, 2.0 / 3}},
		{"POLYGON((0 0,0 1,1 1,0 0))", XY{1.0 / 3, 2.0 / 3}},
		{"POLYGON((0 0,1 0,1 1,0 1,0 0))", XY{0.5, 0.5}},
		{"POLYGON((0 0,0 1,1 1,1 0,0 0))", XY{0.5, 0.5}},
		{"POLYGON((0 0,2 0,2 1,0 1,0 0))", XY{1, 0.5}},
		{"POLYGON((0 0,4 0,4 3,0 3,0 0),(1 1,2 1,2 2,1 2,1 1))", XY{2 + 1.0/22, 1.5}},
		{"POLYGON((0 0,0 3,3 3,3 0,0 0),(1 1,1 2,2 2,2 1,1 1))", XY{1.5, 1.5}},
		{"MULTIPOINT(-1 0,-1 2,-1 3,-1 4,-1 7,0 1,0 3,1 1,2 0,6 0,7 8,9 8,10 6)", XY{2.30769230769231, 3.30769230769231}},
		{"MULTIPOLYGON(((0 0,1 0,0 1,0 0)),((2 0,4 0,4 2,2 2,2 0)))", XY{2.7037037037037, 0.925925925925926}},
	} {
		t.Run(strconv.Itoa(i), func(t *testing.T) {
			got, ok := geomFromWKT(t, tt.wkt).Centroid()
			if !ok {
				t.Fatal("could not generate centroid")
			}
			wantPt := NewPointXY(tt.want)
			if !wantPt.EqualsExact(got.AsGeometry(), Tolerance(0.00000001)) {
				t.Log(tt.wkt)
				t.Errorf("got=%v want=%v", got, tt.want)
			}
		})
	}
}

func TestNoCentroid(t *testing.T) {
	for i, wkt := range []string{
		"GEOMETRYCOLLECTION EMPTY",
		"LINESTRING EMPTY",
		"MULTILINESTRING EMPTY",
		"MULTIPOINT EMPTY",
		"MULTIPOLYGON EMPTY",
		"POLYGON EMPTY",
	} {
		t.Run(strconv.Itoa(i), func(t *testing.T) {
			_, defined := geomFromWKT(t, wkt).Centroid()
			if defined {
				t.Errorf("expected centroid not to be defined, but was")
			}
		})
	}
}

func TestLineStringToMultiLineString(t *testing.T) {
	ls := geomFromWKT(t, "LINESTRING(1 2,3 4,5 6)").AsLineString()
	got := ls.AsMultiLineString()
	want := geomFromWKT(t, "MULTILINESTRING((1 2,3 4,5 6))")
	if !got.EqualsExact(want) {
		t.Errorf("want=%v got=%v", want, got)
	}
}

func TestLineToLineString(t *testing.T) {
	ln := geomFromWKT(t, "LINESTRING(1 2,3 4)").AsLine()
	got := ln.AsLineString()
	if got.NumPoints() != 2 {
		t.Errorf("want num points 2 but got %v", got.NumPoints())
	}
	if got.StartPoint().XY() != (XY{1, 2}) {
		t.Errorf("want start point 1,2 but got %v", got.StartPoint().XY())
	}
	if got.EndPoint().XY() != (XY{3, 4}) {
		t.Errorf("want start point 3,4 but got %v", got.EndPoint().XY())
	}
}

func TestPolygonToMultiPolygon(t *testing.T) {
	p := geomFromWKT(t, "POLYGON((0 0,0 1,1 0,0 0))").AsPolygon()
	mp := p.AsMultiPolygon()
	if mp.AsText() != "MULTIPOLYGON(((0 0,0 1,1 0,0 0)))" {
		t.Errorf("got %v", mp.AsText())
	}
}

func TestReverse(t *testing.T) {
	for i, tt := range []struct {
		wkt, boundary string
	}{
		{"POINT EMPTY", "POINT EMPTY"},
		{"LINESTRING EMPTY", "LINESTRING EMPTY"},
		{"POLYGON EMPTY", "POLYGON EMPTY"},
		{"MULTIPOINT EMPTY", "MULTIPOINT EMPTY"},
		{"MULTILINESTRING EMPTY", "MULTILINESTRING EMPTY"},
		{"MULTIPOLYGON EMPTY", "MULTIPOLYGON EMPTY"},

		{"POINT(1 2)", "POINT(1 2)"},
		{"LINESTRING(1 2,3 4)", "LINESTRING(3 4,1 2)"},
		{"LINESTRING(1 2,3 4,5 6)", "LINESTRING(5 6,3 4,1 2)"},
		{"LINESTRING(1 2,3 4,5 6,7 8)", "LINESTRING(7 8,5 6,3 4,1 2)"},
		{"LINESTRING(0 0,1 0,0 1,0 0)", "LINESTRING(0 0,0 1,1 0,0 0)"},

		{"POLYGON((0 0,1 0,1 1,0 1,0 0))", "POLYGON((0 0,0 1,1 1,1 0,0 0))"},
		{"POLYGON((0 0,3 0,3 3,0 3,0 0),(1 1,2 1,2 2,1 2,1 1))", "POLYGON((0 0,0 3,3 3,3 0,0 0),(1 1,1 2,2 2,2 1,1 1))"},

		{"MULTIPOINT((1 2))", "MULTIPOINT((1 2))"},
		{"MULTIPOINT((1 2),(3 4))", "MULTIPOINT((1 2),(3 4))"},

		{
			"MULTILINESTRING((0 0,1 1))",
			"MULTILINESTRING((1 1,0 0))",
		},
		{
			"MULTILINESTRING((0 0,1 0),(0 1,1 1))",
			"MULTILINESTRING((1 0,0 0),(1 1,0 1))",
		},
		{
			"MULTILINESTRING((0 0,1 0,1 1),(0 0,0 1,1 1))",
			"MULTILINESTRING((1 1,1 0,0 0),(1 1,0 1,0 0))",
		},

		{
			"MULTIPOLYGON(((0 0,3 0,3 3,0 3,0 0),(1 1,2 1,2 2,1 2,1 1)),((4 0,5 0,5 1,4 1,4 0)))",
			"MULTIPOLYGON(((0 0,0 3,3 3,3 0,0 0),(1 1,1 2,2 2,2 1,1 1)),((4 0,4 1,5 1,5 0,4 0)))",
		},

		{
			"GEOMETRYCOLLECTION EMPTY",
			"GEOMETRYCOLLECTION EMPTY",
		},
		{
			"GEOMETRYCOLLECTION(GEOMETRYCOLLECTION EMPTY)",
			"GEOMETRYCOLLECTION EMPTY",
		},
		{
			"GEOMETRYCOLLECTION(GEOMETRYCOLLECTION EMPTY,MULTIPOLYGON EMPTY,GEOMETRYCOLLECTION EMPTY)",
			"GEOMETRYCOLLECTION EMPTY",
		},
		{
			"GEOMETRYCOLLECTION(POINT(1 1))",
			"GEOMETRYCOLLECTION(POINT(1 1))",
		},
		{
			`GEOMETRYCOLLECTION(
				LINESTRING(1 0,0 5,5 2),
				POINT(2 3),
				POLYGON((0 0,1 0,0 1,0 0))
			)`,
			`GEOMETRYCOLLECTION(
				LINESTRING(5 2,0 5,1 0),
				POINT(2 3),
				POLYGON((0 0,0 1,1 0,0 0))
			)`,
		},
		{
			`GEOMETRYCOLLECTION(
<<<<<<< HEAD
				POINT(1 2),
				POINT EMPTY,
				LINESTRING(1 2,3 4),
				GEOMETRYCOLLECTION(
					POINT EMPTY,
					LINESTRING(5 6,7 8),
					GEOMETRYCOLLECTION(POINT EMPTY, POINT(5 6)),
					POINT(3 4)
				),
				GEOMETRYCOLLECTION(
					GEOMETRYCOLLECTION(POINT(9 10), POINT EMPTY),
					POINT(11 12),
					POINT EMPTY
				)
			) `,
			`GEOMETRYCOLLECTION(
				POINT(1 2),
				POINT EMPTY,
				LINESTRING(3 4,1 2),
				GEOMETRYCOLLECTION(
					POINT EMPTY,
					LINESTRING(7 8,5 6),
					GEOMETRYCOLLECTION(POINT EMPTY,POINT(5 6)),
					POINT(3 4)
				),
				GEOMETRYCOLLECTION(
					GEOMETRYCOLLECTION(POINT(9 10), POINT EMPTY),
					POINT(11 12),
					POINT EMPTY
				)
=======
				LINESTRING(1 0,0 5,5 2),
				POINT(2 3),
				MULTIPOLYGON EMPTY
			)`,
			`GEOMETRYCOLLECTION(
				LINESTRING(5 2,0 5,1 0),
				POINT(2 3),
				MULTIPOLYGON EMPTY
>>>>>>> 12094499
			)`,
		},
	} {
		t.Run(strconv.Itoa(i), func(t *testing.T) {
			want := geomFromWKT(t, tt.boundary)
			got := geomFromWKT(t, tt.wkt).Reverse()
			expectGeomEq(t, got, want)
		})
	}
}<|MERGE_RESOLUTION|>--- conflicted
+++ resolved
@@ -734,7 +734,18 @@
 		},
 		{
 			`GEOMETRYCOLLECTION(
-<<<<<<< HEAD
+				LINESTRING(1 0,0 5,5 2),
+				POINT(2 3),
+				MULTIPOLYGON EMPTY
+			)`,
+			`GEOMETRYCOLLECTION(
+				LINESTRING(5 2,0 5,1 0),
+				POINT(2 3),
+				MULTIPOLYGON EMPTY
+			)`,
+		},
+		{
+			`GEOMETRYCOLLECTION(
 				POINT(1 2),
 				POINT EMPTY,
 				LINESTRING(1 2,3 4),
@@ -765,16 +776,6 @@
 					POINT(11 12),
 					POINT EMPTY
 				)
-=======
-				LINESTRING(1 0,0 5,5 2),
-				POINT(2 3),
-				MULTIPOLYGON EMPTY
-			)`,
-			`GEOMETRYCOLLECTION(
-				LINESTRING(5 2,0 5,1 0),
-				POINT(2 3),
-				MULTIPOLYGON EMPTY
->>>>>>> 12094499
 			)`,
 		},
 	} {
